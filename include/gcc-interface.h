/* Generic interface between GCC and GDB

<<<<<<< HEAD
   Copyright (C) 2014-2015 Free Software Foundation, Inc.
=======
   Copyright (C) 2014-2017 Free Software Foundation, Inc.
>>>>>>> f129e49f

   This file is part of GCC.

   This program is free software; you can redistribute it and/or modify
   it under the terms of the GNU General Public License as published by
   the Free Software Foundation; either version 3 of the License, or
   (at your option) any later version.

   This program is distributed in the hope that it will be useful,
   but WITHOUT ANY WARRANTY; without even the implied warranty of
   MERCHANTABILITY or FITNESS FOR A PARTICULAR PURPOSE.  See the
   GNU General Public License for more details.

   You should have received a copy of the GNU General Public License
   along with this program.  If not, see <http://www.gnu.org/licenses/>.  */

#ifndef GCC_INTERFACE_H
#define GCC_INTERFACE_H

/* This header defines the interface to the GCC API.  It must be both
   valid C and valid C++, because it is included by both programs.  */

#ifdef __cplusplus
extern "C" {
#endif

/* Opaque typedefs for objects passed through the interface.  */

typedef unsigned long long gcc_type;
typedef unsigned long long gcc_decl;

/* An address in the inferior.  */

typedef unsigned long long gcc_address;

/* Forward declaration.  */

struct gcc_base_context;

/* Defined versions of the generic API.  */

enum gcc_base_api_version
{
  GCC_FE_VERSION_0 = 0,

  /* Deprecated methods set_arguments_v0 and compile_v0.  Added methods
     set_arguments, set_triplet_regexp, set_driver_filename, set_verbose and
     compile.  */
  GCC_FE_VERSION_1 = 1,
};

/* The operations defined by the GCC base API.  This is the vtable for
   the real context structure which is passed around.

   The "base" API is concerned with basics shared by all compiler
   front ends: setting command-line arguments, the file names, etc.

   Front-end-specific interfaces inherit from this one.  */

struct gcc_base_vtable
{
  /* The actual version implemented in this interface.  This field can
     be relied on not to move, so users can always check it if they
     desire.  The value is one of the gcc_base_api_version constants.
  */

  unsigned int version;

  /* Deprecated GCC_FE_VERSION_0 variant of the GCC_FE_VERSION_1
     methods set_triplet_regexp and set_arguments.  */

  char *(*set_arguments_v0) (struct gcc_base_context *self,
			     const char *triplet_regexp,
			     int argc, char **argv);

  /* Set the file name of the program to compile.  The string is
     copied by the method implementation, but the caller must
     guarantee that the file exists through the compilation.  */

  void (*set_source_file) (struct gcc_base_context *self, const char *file);

  /* Set a callback to use for printing error messages.  DATUM is
     passed through to the callback unchanged.  */

  void (*set_print_callback) (struct gcc_base_context *self,
			      void (*print_function) (void *datum,
						      const char *message),
			      void *datum);

  /* Deprecated GCC_FE_VERSION_0 variant of the GCC_FE_VERSION_1
     compile method.  GCC_FE_VERSION_0 version verbose parameter has
     been replaced by the set_verbose method.  */

  int /* bool */ (*compile_v0) (struct gcc_base_context *self,
				const char *filename,
				int /* bool */ verbose);

  /* Destroy this object.  */

  void (*destroy) (struct gcc_base_context *self);

  /* VERBOSE can be set to non-zero to cause GCC to print some
     information as it works.  Calling this method overrides its
     possible previous calls.

     This method is only available since GCC_FE_VERSION_1.  */

  void (*set_verbose) (struct gcc_base_context *self,
		       int /* bool */ verbose);

  /* Perform the compilation.  FILENAME is the name of the resulting
     object file.  Either set_triplet_regexp or set_driver_filename must
     be called before.  Returns true on success, false on error.

     This method is only available since GCC_FE_VERSION_1.  */

  int /* bool */ (*compile) (struct gcc_base_context *self,
			     const char *filename);

  /* Set the compiler's command-line options for the next compilation.
     The arguments are copied by GCC.  ARGV need not be
     NULL-terminated.  The arguments must be set separately for each
     compilation; that is, after a compile is requested, the
     previously-set arguments cannot be reused.

     This returns NULL on success.  On failure, returns a malloc()d
     error message.  The caller is responsible for freeing it.

     This method is only available since GCC_FE_VERSION_1.  */

  char *(*set_arguments) (struct gcc_base_context *self,
			  int argc, char **argv);

  /* Set TRIPLET_REGEXP as a regular expression that is used to match
     the configury triplet prefix to the compiler.  Calling this method
     overrides possible previous call of itself or set_driver_filename.

     This returns NULL on success.  On failure, returns a malloc()d
     error message.  The caller is responsible for freeing it.

     This method is only available since GCC_FE_VERSION_1.  */

  char *(*set_triplet_regexp) (struct gcc_base_context *self,
			       const char *triplet_regexp);

  /* DRIVER_FILENAME should be filename of the gcc compiler driver
     program.  It will be searched in PATH components like
     TRIPLET_REGEXP.  Calling this method overrides possible previous
     call of itself or set_triplet_regexp.

     This returns NULL on success.  On failure, returns a malloc()d
     error message.  The caller is responsible for freeing it.

     This method is only available since GCC_FE_VERSION_1.  */

  char *(*set_driver_filename) (struct gcc_base_context *self,
				const char *driver_filename);
};

/* The GCC object.  */

struct gcc_base_context
{
  /* The virtual table.  */

  const struct gcc_base_vtable *ops;
};

/* An array of types used for creating function types in multiple
   languages.  */

struct gcc_type_array
{
  /* Number of elements.  */

  int n_elements;

  /* The elements.  */

  gcc_type *elements;
};

/* The name of the dummy wrapper function generated by gdb.  */

#define GCC_FE_WRAPPER_FUNCTION "_gdb_expr"

#ifdef __cplusplus
}
#endif

#endif /* GCC_INTERFACE_H */<|MERGE_RESOLUTION|>--- conflicted
+++ resolved
@@ -1,10 +1,6 @@
 /* Generic interface between GCC and GDB
 
-<<<<<<< HEAD
-   Copyright (C) 2014-2015 Free Software Foundation, Inc.
-=======
    Copyright (C) 2014-2017 Free Software Foundation, Inc.
->>>>>>> f129e49f
 
    This file is part of GCC.
 
