--- conflicted
+++ resolved
@@ -1,5 +1,3 @@
-<<<<<<< HEAD
-=======
 2017-02-22  Alan Modra  <amodra@gmail.com>
 
 	Apply from master
@@ -131,7 +129,6 @@
 	increase.
 	(Target_powerpc::do_relax): Add code to record last size.
 
->>>>>>> b5d3ac25
 2016-09-26  Cary Coutant  <ccoutant@gmail.com>
 
 	PR gold/20238
