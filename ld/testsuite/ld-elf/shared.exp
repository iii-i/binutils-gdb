--- conflicted
+++ resolved
@@ -255,8 +255,6 @@
   {"Build libpr16496b.so"
    "-shared tmpdir/pr16496b.o tmpdir/libpr16496a.so" ""
    {dummy.c} {{objdump {-R} pr16496b.od}} "libpr16496b.so"}
-<<<<<<< HEAD
-=======
   {"Build libpr16452a.so"
    "-shared -Wl,-soname,libpr16452a.so,--version-script=pr16452.map" "-fPIC"
    {pr16452a.c} {} "libpr16452a.so"}
@@ -269,7 +267,6 @@
   {"Build pr16457"
    "tmpdir/libpr16452b.so -Wl,-rpath=tmpdir" ""
    {pr16452b.c} {{objdump {-p} pr16457.od}} "pr16457"}
->>>>>>> f3de6299
 }
 
 run_cc_link_tests $build_tests
