/* Linker command language support.
   Copyright (C) 1991-2016 Free Software Foundation, Inc.

   This file is part of the GNU Binutils.

   This program is free software; you can redistribute it and/or modify
   it under the terms of the GNU General Public License as published by
   the Free Software Foundation; either version 3 of the License, or
   (at your option) any later version.

   This program is distributed in the hope that it will be useful,
   but WITHOUT ANY WARRANTY; without even the implied warranty of
   MERCHANTABILITY or FITNESS FOR A PARTICULAR PURPOSE.  See the
   GNU General Public License for more details.

   You should have received a copy of the GNU General Public License
   along with this program; if not, write to the Free Software
   Foundation, Inc., 51 Franklin Street - Fifth Floor, Boston,
   MA 02110-1301, USA.  */

#include "sysdep.h"
#include "bfd.h"
#include "libiberty.h"
#include "filenames.h"
#include "safe-ctype.h"
#include "obstack.h"
#include "bfdlink.h"

#include "ld.h"
#include "ldmain.h"
#include "ldexp.h"
#include "ldlang.h"
#include <ldgram.h>
#include "ldlex.h"
#include "ldmisc.h"
#include "ldctor.h"
#include "ldfile.h"
#include "ldemul.h"
#include "ldwrite.h"
#include "fnmatch.h"
#include "demangle.h"
#include "hashtab.h"
#include "libbfd.h"
#include "elf-bfd.h"
#ifdef ENABLE_PLUGINS
#include "plugin.h"
#endif /* ENABLE_PLUGINS */

/* FIXME: Put it here to avoid NAME conflict from ldgram.h.  */
#include "elf-bfd.h"

#ifndef offsetof
#define offsetof(TYPE, MEMBER) ((size_t) & (((TYPE*) 0)->MEMBER))
#endif

/* Convert between addresses in bytes and sizes in octets.
   For currently supported targets, octets_per_byte is always a power
   of two, so we can use shifts.  */
#define TO_ADDR(X) ((X) >> opb_shift)
#define TO_SIZE(X) ((X) << opb_shift)

/* Local variables.  */
static struct obstack stat_obstack;
static struct obstack map_obstack;

#define obstack_chunk_alloc xmalloc
#define obstack_chunk_free free
static const char *entry_symbol_default = "start";
static bfd_boolean placed_commons = FALSE;
static bfd_boolean map_head_is_link_order = FALSE;
static lang_output_section_statement_type *default_common_section;
static bfd_boolean map_option_f;
static bfd_vma print_dot;
static lang_input_statement_type *first_file;
static const char *current_target;
static lang_statement_list_type statement_list;
static lang_statement_list_type *stat_save[10];
static lang_statement_list_type **stat_save_ptr = &stat_save[0];
static struct unique_sections *unique_section_list;
static struct asneeded_minfo *asneeded_list_head;
<<<<<<< HEAD
static cmdline_list_type cmdline_object_only_file_list;
static cmdline_list_type cmdline_object_only_archive_list;
static cmdline_list_type cmdline_temp_object_only_list;
=======
static unsigned int opb_shift = 0;
>>>>>>> 6f03b8b2

/* Forward declarations.  */
static void exp_init_os (etree_type *);
static lang_input_statement_type *lookup_name (const char *);
static void insert_undefined (const char *);
static bfd_boolean sort_def_symbol (struct bfd_link_hash_entry *, void *);
static void print_statement (lang_statement_union_type *,
			     lang_output_section_statement_type *);
static void print_statement_list (lang_statement_union_type *,
				  lang_output_section_statement_type *);
static void print_statements (void);
static void print_input_section (asection *, bfd_boolean);
static bfd_boolean lang_one_common (struct bfd_link_hash_entry *, void *);
static void lang_record_phdrs (void);
static void lang_do_version_exports_section (void);
static void lang_finalize_version_expr_head
  (struct bfd_elf_version_expr_head *);
static void lang_do_memory_regions (void);
static void cmdline_lists_init (void);
static void cmdline_get_object_only_input_files (void);
static void print_cmdline_list (cmdline_union_type *);
static bfd_boolean cmdline_on_object_only_archive_list_p (bfd *);

/* Exported variables.  */
const char *output_target;
lang_output_section_statement_type *abs_output_section;
lang_statement_list_type lang_output_section_statement;
lang_statement_list_type *stat_ptr = &statement_list;
lang_statement_list_type file_chain = { NULL, NULL };
lang_statement_list_type input_file_chain;
struct bfd_sym_chain entry_symbol = { NULL, NULL };
const char *entry_section = ".text";
struct lang_input_statement_flags input_flags;
bfd_boolean entry_from_cmdline;
bfd_boolean undef_from_cmdline;
bfd_boolean lang_has_input_file = FALSE;
bfd_boolean had_output_filename = FALSE;
bfd_boolean lang_float_flag = FALSE;
bfd_boolean delete_output_file_on_failure = FALSE;
struct lang_phdr *lang_phdr_list;
struct lang_nocrossrefs *nocrossref_list;
struct asneeded_minfo **asneeded_list_tail;

 /* Functions that traverse the linker script and might evaluate
    DEFINED() need to increment this at the start of the traversal.  */
int lang_statement_iteration = 0;

/* Return TRUE if the PATTERN argument is a wildcard pattern.
   Although backslashes are treated specially if a pattern contains
   wildcards, we do not consider the mere presence of a backslash to
   be enough to cause the pattern to be treated as a wildcard.
   That lets us handle DOS filenames more naturally.  */
#define wildcardp(pattern) (strpbrk ((pattern), "?*[") != NULL)

#define new_stat(x, y) \
  (x##_type *) new_statement (x##_enum, sizeof (x##_type), y)

#define outside_section_address(q) \
  ((q)->output_offset + (q)->output_section->vma)

#define outside_symbol_address(q) \
  ((q)->value + outside_section_address (q->section))

#define SECTION_NAME_MAP_LENGTH (16)

void *
stat_alloc (size_t size)
{
  return obstack_alloc (&stat_obstack, size);
}

static int
name_match (const char *pattern, const char *name)
{
  if (wildcardp (pattern))
    return fnmatch (pattern, name, 0);
  return strcmp (pattern, name);
}

/* If PATTERN is of the form archive:file, return a pointer to the
   separator.  If not, return NULL.  */

static char *
archive_path (const char *pattern)
{
  char *p = NULL;

  if (link_info.path_separator == 0)
    return p;

  p = strchr (pattern, link_info.path_separator);
#ifdef HAVE_DOS_BASED_FILE_SYSTEM
  if (p == NULL || link_info.path_separator != ':')
    return p;

  /* Assume a match on the second char is part of drive specifier,
     as in "c:\silly.dos".  */
  if (p == pattern + 1 && ISALPHA (*pattern))
    p = strchr (p + 1, link_info.path_separator);
#endif
  return p;
}

/* Given that FILE_SPEC results in a non-NULL SEP result from archive_path,
   return whether F matches FILE_SPEC.  */

static bfd_boolean
input_statement_is_archive_path (const char *file_spec, char *sep,
				 lang_input_statement_type *f)
{
  bfd_boolean match = FALSE;

  if ((*(sep + 1) == 0
       || name_match (sep + 1, f->filename) == 0)
      && ((sep != file_spec)
	  == (f->the_bfd != NULL && f->the_bfd->my_archive != NULL)))
    {
      match = TRUE;

      if (sep != file_spec)
	{
	  const char *aname = f->the_bfd->my_archive->filename;
	  *sep = 0;
	  match = name_match (file_spec, aname) == 0;
	  *sep = link_info.path_separator;
	}
    }
  return match;
}

static bfd_boolean
unique_section_p (const asection *sec,
		  const lang_output_section_statement_type *os)
{
  struct unique_sections *unam;
  const char *secnam;

  if (bfd_link_relocatable (&link_info)
      && sec->owner != NULL
      && bfd_is_group_section (sec->owner, sec))
    return !(os != NULL
	     && strcmp (os->name, DISCARD_SECTION_NAME) == 0);

  secnam = sec->name;
  for (unam = unique_section_list; unam; unam = unam->next)
    if (name_match (unam->name, secnam) == 0)
      return TRUE;

  return FALSE;
}

/* Generic traversal routines for finding matching sections.  */

/* Try processing a section against a wildcard.  This just calls
   the callback unless the filename exclusion list is present
   and excludes the file.  It's hardly ever present so this
   function is very fast.  */

static void
walk_wild_consider_section (lang_wild_statement_type *ptr,
			    lang_input_statement_type *file,
			    asection *s,
			    struct wildcard_list *sec,
			    callback_t callback,
			    void *data)
{
  struct name_list *list_tmp;

  /* Don't process sections from files which were excluded.  */
  for (list_tmp = sec->spec.exclude_name_list;
       list_tmp;
       list_tmp = list_tmp->next)
    {
      char *p = archive_path (list_tmp->name);

      if (p != NULL)
	{
	  if (input_statement_is_archive_path (list_tmp->name, p, file))
	    return;
	}

      else if (name_match (list_tmp->name, file->filename) == 0)
	return;

      /* FIXME: Perhaps remove the following at some stage?  Matching
	 unadorned archives like this was never documented and has
	 been superceded by the archive:path syntax.  */
      else if (file->the_bfd != NULL
	       && file->the_bfd->my_archive != NULL
	       && name_match (list_tmp->name,
			      file->the_bfd->my_archive->filename) == 0)
	return;
    }

  (*callback) (ptr, sec, s, ptr->section_flag_list, file, data);
}

/* Lowest common denominator routine that can handle everything correctly,
   but slowly.  */

static void
walk_wild_section_general (lang_wild_statement_type *ptr,
			   lang_input_statement_type *file,
			   callback_t callback,
			   void *data)
{
  asection *s;
  struct wildcard_list *sec;

  for (s = file->the_bfd->sections; s != NULL; s = s->next)
    {
      sec = ptr->section_list;
      if (sec == NULL)
	(*callback) (ptr, sec, s, ptr->section_flag_list, file, data);

      while (sec != NULL)
	{
	  bfd_boolean skip = FALSE;

	  if (sec->spec.name != NULL)
	    {
	      const char *sname = bfd_get_section_name (file->the_bfd, s);

	      skip = name_match (sec->spec.name, sname) != 0;
	    }

	  if (!skip)
	    walk_wild_consider_section (ptr, file, s, sec, callback, data);

	  sec = sec->next;
	}
    }
}

/* Routines to find a single section given its name.  If there's more
   than one section with that name, we report that.  */

typedef struct
{
  asection *found_section;
  bfd_boolean multiple_sections_found;
} section_iterator_callback_data;

static bfd_boolean
section_iterator_callback (bfd *abfd ATTRIBUTE_UNUSED, asection *s, void *data)
{
  section_iterator_callback_data *d = (section_iterator_callback_data *) data;

  if (d->found_section != NULL)
    {
      d->multiple_sections_found = TRUE;
      return TRUE;
    }

  d->found_section = s;
  return FALSE;
}

static asection *
find_section (lang_input_statement_type *file,
	      struct wildcard_list *sec,
	      bfd_boolean *multiple_sections_found)
{
  section_iterator_callback_data cb_data = { NULL, FALSE };

  bfd_get_section_by_name_if (file->the_bfd, sec->spec.name,
			      section_iterator_callback, &cb_data);
  *multiple_sections_found = cb_data.multiple_sections_found;
  return cb_data.found_section;
}

/* Code for handling simple wildcards without going through fnmatch,
   which can be expensive because of charset translations etc.  */

/* A simple wild is a literal string followed by a single '*',
   where the literal part is at least 4 characters long.  */

static bfd_boolean
is_simple_wild (const char *name)
{
  size_t len = strcspn (name, "*?[");
  return len >= 4 && name[len] == '*' && name[len + 1] == '\0';
}

static bfd_boolean
match_simple_wild (const char *pattern, const char *name)
{
  /* The first four characters of the pattern are guaranteed valid
     non-wildcard characters.  So we can go faster.  */
  if (pattern[0] != name[0] || pattern[1] != name[1]
      || pattern[2] != name[2] || pattern[3] != name[3])
    return FALSE;

  pattern += 4;
  name += 4;
  while (*pattern != '*')
    if (*name++ != *pattern++)
      return FALSE;

  return TRUE;
}

/* Return the numerical value of the init_priority attribute from
   section name NAME.  */

static unsigned long
get_init_priority (const char *name)
{
  char *end;
  unsigned long init_priority;

  /* GCC uses the following section names for the init_priority
     attribute with numerical values 101 and 65535 inclusive. A
     lower value means a higher priority.

     1: .init_array.NNNN/.fini_array.NNNN: Where NNNN is the
	decimal numerical value of the init_priority attribute.
	The order of execution in .init_array is forward and
	.fini_array is backward.
     2: .ctors.NNNN/.dtors.NNNN: Where NNNN is 65535 minus the
	decimal numerical value of the init_priority attribute.
	The order of execution in .ctors is backward and .dtors
	is forward.
   */
  if (strncmp (name, ".init_array.", 12) == 0
      || strncmp (name, ".fini_array.", 12) == 0)
    {
      init_priority = strtoul (name + 12, &end, 10);
      return *end ? 0 : init_priority;
    }
  else if (strncmp (name, ".ctors.", 7) == 0
	   || strncmp (name, ".dtors.", 7) == 0)
    {
      init_priority = strtoul (name + 7, &end, 10);
      return *end ? 0 : 65535 - init_priority;
    }

  return 0;
}

/* Compare sections ASEC and BSEC according to SORT.  */

static int
compare_section (sort_type sort, asection *asec, asection *bsec)
{
  int ret;
  unsigned long ainit_priority, binit_priority;

  switch (sort)
    {
    default:
      abort ();

    case by_init_priority:
      ainit_priority
	= get_init_priority (bfd_get_section_name (asec->owner, asec));
      binit_priority
	= get_init_priority (bfd_get_section_name (bsec->owner, bsec));
      if (ainit_priority == 0 || binit_priority == 0)
	goto sort_by_name;
      ret = ainit_priority - binit_priority;
      if (ret)
	break;
      else
	goto sort_by_name;

    case by_alignment_name:
      ret = (bfd_section_alignment (bsec->owner, bsec)
	     - bfd_section_alignment (asec->owner, asec));
      if (ret)
	break;
      /* Fall through.  */

    case by_name:
sort_by_name:
      ret = strcmp (bfd_get_section_name (asec->owner, asec),
		    bfd_get_section_name (bsec->owner, bsec));
      break;

    case by_name_alignment:
      ret = strcmp (bfd_get_section_name (asec->owner, asec),
		    bfd_get_section_name (bsec->owner, bsec));
      if (ret)
	break;
      /* Fall through.  */

    case by_alignment:
      ret = (bfd_section_alignment (bsec->owner, bsec)
	     - bfd_section_alignment (asec->owner, asec));
      break;
    }

  return ret;
}

/* Build a Binary Search Tree to sort sections, unlike insertion sort
   used in wild_sort(). BST is considerably faster if the number of
   of sections are large.  */

static lang_section_bst_type **
wild_sort_fast (lang_wild_statement_type *wild,
		struct wildcard_list *sec,
		lang_input_statement_type *file ATTRIBUTE_UNUSED,
		asection *section)
{
  lang_section_bst_type **tree;

  tree = &wild->tree;
  if (!wild->filenames_sorted
      && (sec == NULL || sec->spec.sorted == none))
    {
      /* Append at the right end of tree.  */
      while (*tree)
	tree = &((*tree)->right);
      return tree;
    }

  while (*tree)
    {
      /* Find the correct node to append this section.  */
      if (compare_section (sec->spec.sorted, section, (*tree)->section) < 0)
	tree = &((*tree)->left);
      else
	tree = &((*tree)->right);
    }

  return tree;
}

/* Use wild_sort_fast to build a BST to sort sections.  */

static void
output_section_callback_fast (lang_wild_statement_type *ptr,
			      struct wildcard_list *sec,
			      asection *section,
			      struct flag_info *sflag_list ATTRIBUTE_UNUSED,
			      lang_input_statement_type *file,
			      void *output)
{
  lang_section_bst_type *node;
  lang_section_bst_type **tree;
  lang_output_section_statement_type *os;

  os = (lang_output_section_statement_type *) output;

  if (unique_section_p (section, os))
    return;

  node = (lang_section_bst_type *) xmalloc (sizeof (lang_section_bst_type));
  node->left = 0;
  node->right = 0;
  node->section = section;

  tree = wild_sort_fast (ptr, sec, file, section);
  if (tree != NULL)
    *tree = node;
}

/* Convert a sorted sections' BST back to list form.  */

static void
output_section_callback_tree_to_list (lang_wild_statement_type *ptr,
				      lang_section_bst_type *tree,
				      void *output)
{
  if (tree->left)
    output_section_callback_tree_to_list (ptr, tree->left, output);

  lang_add_section (&ptr->children, tree->section, NULL,
		    (lang_output_section_statement_type *) output);

  if (tree->right)
    output_section_callback_tree_to_list (ptr, tree->right, output);

  free (tree);
}

/* Specialized, optimized routines for handling different kinds of
   wildcards */

static void
walk_wild_section_specs1_wild0 (lang_wild_statement_type *ptr,
				lang_input_statement_type *file,
				callback_t callback,
				void *data)
{
  /* We can just do a hash lookup for the section with the right name.
     But if that lookup discovers more than one section with the name
     (should be rare), we fall back to the general algorithm because
     we would otherwise have to sort the sections to make sure they
     get processed in the bfd's order.  */
  bfd_boolean multiple_sections_found;
  struct wildcard_list *sec0 = ptr->handler_data[0];
  asection *s0 = find_section (file, sec0, &multiple_sections_found);

  if (multiple_sections_found)
    walk_wild_section_general (ptr, file, callback, data);
  else if (s0)
    walk_wild_consider_section (ptr, file, s0, sec0, callback, data);
}

static void
walk_wild_section_specs1_wild1 (lang_wild_statement_type *ptr,
				lang_input_statement_type *file,
				callback_t callback,
				void *data)
{
  asection *s;
  struct wildcard_list *wildsec0 = ptr->handler_data[0];

  for (s = file->the_bfd->sections; s != NULL; s = s->next)
    {
      const char *sname = bfd_get_section_name (file->the_bfd, s);
      bfd_boolean skip = !match_simple_wild (wildsec0->spec.name, sname);

      if (!skip)
	walk_wild_consider_section (ptr, file, s, wildsec0, callback, data);
    }
}

static void
walk_wild_section_specs2_wild1 (lang_wild_statement_type *ptr,
				lang_input_statement_type *file,
				callback_t callback,
				void *data)
{
  asection *s;
  struct wildcard_list *sec0 = ptr->handler_data[0];
  struct wildcard_list *wildsec1 = ptr->handler_data[1];
  bfd_boolean multiple_sections_found;
  asection *s0 = find_section (file, sec0, &multiple_sections_found);

  if (multiple_sections_found)
    {
      walk_wild_section_general (ptr, file, callback, data);
      return;
    }

  /* Note that if the section was not found, s0 is NULL and
     we'll simply never succeed the s == s0 test below.  */
  for (s = file->the_bfd->sections; s != NULL; s = s->next)
    {
      /* Recall that in this code path, a section cannot satisfy more
	 than one spec, so if s == s0 then it cannot match
	 wildspec1.  */
      if (s == s0)
	walk_wild_consider_section (ptr, file, s, sec0, callback, data);
      else
	{
	  const char *sname = bfd_get_section_name (file->the_bfd, s);
	  bfd_boolean skip = !match_simple_wild (wildsec1->spec.name, sname);

	  if (!skip)
	    walk_wild_consider_section (ptr, file, s, wildsec1, callback,
					data);
	}
    }
}

static void
walk_wild_section_specs3_wild2 (lang_wild_statement_type *ptr,
				lang_input_statement_type *file,
				callback_t callback,
				void *data)
{
  asection *s;
  struct wildcard_list *sec0 = ptr->handler_data[0];
  struct wildcard_list *wildsec1 = ptr->handler_data[1];
  struct wildcard_list *wildsec2 = ptr->handler_data[2];
  bfd_boolean multiple_sections_found;
  asection *s0 = find_section (file, sec0, &multiple_sections_found);

  if (multiple_sections_found)
    {
      walk_wild_section_general (ptr, file, callback, data);
      return;
    }

  for (s = file->the_bfd->sections; s != NULL; s = s->next)
    {
      if (s == s0)
	walk_wild_consider_section (ptr, file, s, sec0, callback, data);
      else
	{
	  const char *sname = bfd_get_section_name (file->the_bfd, s);
	  bfd_boolean skip = !match_simple_wild (wildsec1->spec.name, sname);

	  if (!skip)
	    walk_wild_consider_section (ptr, file, s, wildsec1, callback, data);
	  else
	    {
	      skip = !match_simple_wild (wildsec2->spec.name, sname);
	      if (!skip)
		walk_wild_consider_section (ptr, file, s, wildsec2, callback,
					    data);
	    }
	}
    }
}

static void
walk_wild_section_specs4_wild2 (lang_wild_statement_type *ptr,
				lang_input_statement_type *file,
				callback_t callback,
				void *data)
{
  asection *s;
  struct wildcard_list *sec0 = ptr->handler_data[0];
  struct wildcard_list *sec1 = ptr->handler_data[1];
  struct wildcard_list *wildsec2 = ptr->handler_data[2];
  struct wildcard_list *wildsec3 = ptr->handler_data[3];
  bfd_boolean multiple_sections_found;
  asection *s0 = find_section (file, sec0, &multiple_sections_found), *s1;

  if (multiple_sections_found)
    {
      walk_wild_section_general (ptr, file, callback, data);
      return;
    }

  s1 = find_section (file, sec1, &multiple_sections_found);
  if (multiple_sections_found)
    {
      walk_wild_section_general (ptr, file, callback, data);
      return;
    }

  for (s = file->the_bfd->sections; s != NULL; s = s->next)
    {
      if (s == s0)
	walk_wild_consider_section (ptr, file, s, sec0, callback, data);
      else
	if (s == s1)
	  walk_wild_consider_section (ptr, file, s, sec1, callback, data);
	else
	  {
	    const char *sname = bfd_get_section_name (file->the_bfd, s);
	    bfd_boolean skip = !match_simple_wild (wildsec2->spec.name,
						   sname);

	    if (!skip)
	      walk_wild_consider_section (ptr, file, s, wildsec2, callback,
					  data);
	    else
	      {
		skip = !match_simple_wild (wildsec3->spec.name, sname);
		if (!skip)
		  walk_wild_consider_section (ptr, file, s, wildsec3,
					      callback, data);
	      }
	  }
    }
}

static void
walk_wild_section (lang_wild_statement_type *ptr,
		   lang_input_statement_type *file,
		   callback_t callback,
		   void *data)
{
  if (file->flags.just_syms)
    return;

  (*ptr->walk_wild_section_handler) (ptr, file, callback, data);
}

/* Returns TRUE when name1 is a wildcard spec that might match
   something name2 can match.  We're conservative: we return FALSE
   only if the prefixes of name1 and name2 are different up to the
   first wildcard character.  */

static bfd_boolean
wild_spec_can_overlap (const char *name1, const char *name2)
{
  size_t prefix1_len = strcspn (name1, "?*[");
  size_t prefix2_len = strcspn (name2, "?*[");
  size_t min_prefix_len;

  /* Note that if there is no wildcard character, then we treat the
     terminating 0 as part of the prefix.  Thus ".text" won't match
     ".text." or ".text.*", for example.  */
  if (name1[prefix1_len] == '\0')
    prefix1_len++;
  if (name2[prefix2_len] == '\0')
    prefix2_len++;

  min_prefix_len = prefix1_len < prefix2_len ? prefix1_len : prefix2_len;

  return memcmp (name1, name2, min_prefix_len) == 0;
}

/* Select specialized code to handle various kinds of wildcard
   statements.  */

static void
analyze_walk_wild_section_handler (lang_wild_statement_type *ptr)
{
  int sec_count = 0;
  int wild_name_count = 0;
  struct wildcard_list *sec;
  int signature;
  int data_counter;

  ptr->walk_wild_section_handler = walk_wild_section_general;
  ptr->handler_data[0] = NULL;
  ptr->handler_data[1] = NULL;
  ptr->handler_data[2] = NULL;
  ptr->handler_data[3] = NULL;
  ptr->tree = NULL;

  /* Count how many wildcard_specs there are, and how many of those
     actually use wildcards in the name.  Also, bail out if any of the
     wildcard names are NULL. (Can this actually happen?
     walk_wild_section used to test for it.)  And bail out if any
     of the wildcards are more complex than a simple string
     ending in a single '*'.  */
  for (sec = ptr->section_list; sec != NULL; sec = sec->next)
    {
      ++sec_count;
      if (sec->spec.name == NULL)
	return;
      if (wildcardp (sec->spec.name))
	{
	  ++wild_name_count;
	  if (!is_simple_wild (sec->spec.name))
	    return;
	}
    }

  /* The zero-spec case would be easy to optimize but it doesn't
     happen in practice.  Likewise, more than 4 specs doesn't
     happen in practice.  */
  if (sec_count == 0 || sec_count > 4)
    return;

  /* Check that no two specs can match the same section.  */
  for (sec = ptr->section_list; sec != NULL; sec = sec->next)
    {
      struct wildcard_list *sec2;
      for (sec2 = sec->next; sec2 != NULL; sec2 = sec2->next)
	{
	  if (wild_spec_can_overlap (sec->spec.name, sec2->spec.name))
	    return;
	}
    }

  signature = (sec_count << 8) + wild_name_count;
  switch (signature)
    {
    case 0x0100:
      ptr->walk_wild_section_handler = walk_wild_section_specs1_wild0;
      break;
    case 0x0101:
      ptr->walk_wild_section_handler = walk_wild_section_specs1_wild1;
      break;
    case 0x0201:
      ptr->walk_wild_section_handler = walk_wild_section_specs2_wild1;
      break;
    case 0x0302:
      ptr->walk_wild_section_handler = walk_wild_section_specs3_wild2;
      break;
    case 0x0402:
      ptr->walk_wild_section_handler = walk_wild_section_specs4_wild2;
      break;
    default:
      return;
    }

  /* Now fill the data array with pointers to the specs, first the
     specs with non-wildcard names, then the specs with wildcard
     names.  It's OK to process the specs in different order from the
     given order, because we've already determined that no section
     will match more than one spec.  */
  data_counter = 0;
  for (sec = ptr->section_list; sec != NULL; sec = sec->next)
    if (!wildcardp (sec->spec.name))
      ptr->handler_data[data_counter++] = sec;
  for (sec = ptr->section_list; sec != NULL; sec = sec->next)
    if (wildcardp (sec->spec.name))
      ptr->handler_data[data_counter++] = sec;
}

/* Handle a wild statement for a single file F.  */

static void
walk_wild_file (lang_wild_statement_type *s,
		lang_input_statement_type *f,
		callback_t callback,
		void *data)
{
  if (f->the_bfd == NULL
      || !bfd_check_format (f->the_bfd, bfd_archive))
    walk_wild_section (s, f, callback, data);
  else
    {
      bfd *member;

      /* This is an archive file.  We must map each member of the
	 archive separately.  */
      member = bfd_openr_next_archived_file (f->the_bfd, NULL);
      while (member != NULL)
	{
	  /* When lookup_name is called, it will call the add_symbols
	     entry point for the archive.  For each element of the
	     archive which is included, BFD will call ldlang_add_file,
	     which will set the usrdata field of the member to the
	     lang_input_statement.  */
	  if (member->usrdata != NULL)
	    {
	      walk_wild_section (s,
				 (lang_input_statement_type *) member->usrdata,
				 callback, data);
	    }

	  member = bfd_openr_next_archived_file (f->the_bfd, member);
	}
    }
}

static void
walk_wild (lang_wild_statement_type *s, callback_t callback, void *data)
{
  const char *file_spec = s->filename;
  char *p;

  if (file_spec == NULL)
    {
      /* Perform the iteration over all files in the list.  */
      LANG_FOR_EACH_INPUT_STATEMENT (f)
	{
	  walk_wild_file (s, f, callback, data);
	}
    }
  else if ((p = archive_path (file_spec)) != NULL)
    {
      LANG_FOR_EACH_INPUT_STATEMENT (f)
	{
	  if (input_statement_is_archive_path (file_spec, p, f))
	    walk_wild_file (s, f, callback, data);
	}
    }
  else if (wildcardp (file_spec))
    {
      LANG_FOR_EACH_INPUT_STATEMENT (f)
	{
	  if (fnmatch (file_spec, f->filename, 0) == 0)
	    walk_wild_file (s, f, callback, data);
	}
    }
  else
    {
      lang_input_statement_type *f;

      /* Perform the iteration over a single file.  */
      f = lookup_name (file_spec);
      if (f)
	walk_wild_file (s, f, callback, data);
    }
}

/* lang_for_each_statement walks the parse tree and calls the provided
   function for each node, except those inside output section statements
   with constraint set to -1.  */

void
lang_for_each_statement_worker (void (*func) (lang_statement_union_type *),
				lang_statement_union_type *s)
{
  for (; s != NULL; s = s->header.next)
    {
      func (s);

      switch (s->header.type)
	{
	case lang_constructors_statement_enum:
	  lang_for_each_statement_worker (func, constructor_list.head);
	  break;
	case lang_output_section_statement_enum:
	  if (s->output_section_statement.constraint != -1)
	    lang_for_each_statement_worker
	      (func, s->output_section_statement.children.head);
	  break;
	case lang_wild_statement_enum:
	  lang_for_each_statement_worker (func,
					  s->wild_statement.children.head);
	  break;
	case lang_group_statement_enum:
	  lang_for_each_statement_worker (func,
					  s->group_statement.children.head);
	  break;
	case lang_data_statement_enum:
	case lang_reloc_statement_enum:
	case lang_object_symbols_statement_enum:
	case lang_output_statement_enum:
	case lang_target_statement_enum:
	case lang_input_section_enum:
	case lang_input_statement_enum:
	case lang_assignment_statement_enum:
	case lang_padding_statement_enum:
	case lang_address_statement_enum:
	case lang_fill_statement_enum:
	case lang_insert_statement_enum:
	  break;
	default:
	  FAIL ();
	  break;
	}
    }
}

void
lang_for_each_statement (void (*func) (lang_statement_union_type *))
{
  lang_for_each_statement_worker (func, statement_list.head);
}

/*----------------------------------------------------------------------*/

void
lang_list_init (lang_statement_list_type *list)
{
  list->head = NULL;
  list->tail = &list->head;
}

void
push_stat_ptr (lang_statement_list_type *new_ptr)
{
  if (stat_save_ptr >= stat_save + sizeof (stat_save) / sizeof (stat_save[0]))
    abort ();
  *stat_save_ptr++ = stat_ptr;
  stat_ptr = new_ptr;
}

void
pop_stat_ptr (void)
{
  if (stat_save_ptr <= stat_save)
    abort ();
  stat_ptr = *--stat_save_ptr;
}

/* Build a new statement node for the parse tree.  */

static lang_statement_union_type *
new_statement (enum statement_enum type,
	       size_t size,
	       lang_statement_list_type *list)
{
  lang_statement_union_type *new_stmt;

  new_stmt = (lang_statement_union_type *) stat_alloc (size);
  new_stmt->header.type = type;
  new_stmt->header.next = NULL;
  lang_statement_append (list, new_stmt, &new_stmt->header.next);
  return new_stmt;
}

/* Build a new input file node for the language.  There are several
   ways in which we treat an input file, eg, we only look at symbols,
   or prefix it with a -l etc.

   We can be supplied with requests for input files more than once;
   they may, for example be split over several lines like foo.o(.text)
   foo.o(.data) etc, so when asked for a file we check that we haven't
   got it already so we don't duplicate the bfd.  */

static lang_input_statement_type *
new_afile (const char *name,
	   lang_input_file_enum_type file_type,
	   const char *target,
	   bfd_boolean add_to_list)
{
  lang_input_statement_type *p;

  lang_has_input_file = TRUE;

  if (add_to_list)
    p = (lang_input_statement_type *) new_stat (lang_input_statement, stat_ptr);
  else
    {
      p = (lang_input_statement_type *)
	  stat_alloc (sizeof (lang_input_statement_type));
      p->header.type = lang_input_statement_enum;
      p->header.next = NULL;
    }

  memset (&p->the_bfd, 0,
	  sizeof (*p) - offsetof (lang_input_statement_type, the_bfd));
  p->target = target;
  p->flags.dynamic = input_flags.dynamic;
  p->flags.add_DT_NEEDED_for_dynamic = input_flags.add_DT_NEEDED_for_dynamic;
  p->flags.add_DT_NEEDED_for_regular = input_flags.add_DT_NEEDED_for_regular;
  p->flags.whole_archive = input_flags.whole_archive;
  p->flags.sysrooted = input_flags.sysrooted;

  switch (file_type)
    {
    case lang_input_file_is_symbols_only_enum:
      p->filename = name;
      p->local_sym_name = name;
      p->flags.real = TRUE;
      p->flags.just_syms = TRUE;
      break;
    case lang_input_file_is_fake_enum:
      p->filename = name;
      p->local_sym_name = name;
      break;
    case lang_input_file_is_l_enum:
      if (name[0] == ':' && name[1] != '\0')
	{
	  p->filename = name + 1;
	  p->flags.full_name_provided = TRUE;
	}
      else
	p->filename = name;
      p->local_sym_name = concat ("-l", name, (const char *) NULL);
      p->flags.maybe_archive = TRUE;
      p->flags.real = TRUE;
      p->flags.search_dirs = TRUE;
      break;
    case lang_input_file_is_marker_enum:
      p->filename = name;
      p->local_sym_name = name;
      p->flags.search_dirs = TRUE;
      break;
    case lang_input_file_is_search_file_enum:
      p->filename = name;
      p->local_sym_name = name;
      p->flags.real = TRUE;
      p->flags.search_dirs = TRUE;
      break;
    case lang_input_file_is_file_enum:
      p->filename = name;
      p->local_sym_name = name;
      p->flags.real = TRUE;
      break;
    default:
      FAIL ();
    }

  lang_statement_append (&input_file_chain,
			 (lang_statement_union_type *) p,
			 &p->next_real_file);
  return p;
}

lang_input_statement_type *
lang_add_input_file (const char *name,
		     lang_input_file_enum_type file_type,
		     const char *target)
{
  if (name != NULL && *name == '=')
    {
      lang_input_statement_type *ret;
      char *sysrooted_name
	= concat (ld_sysroot, name + 1, (const char *) NULL);

      /* We've now forcibly prepended the sysroot, making the input
	 file independent of the context.  Therefore, temporarily
	 force a non-sysrooted context for this statement, so it won't
	 get the sysroot prepended again when opened.  (N.B. if it's a
	 script, any child nodes with input files starting with "/"
	 will be handled as "sysrooted" as they'll be found to be
	 within the sysroot subdirectory.)  */
      unsigned int outer_sysrooted = input_flags.sysrooted;
      input_flags.sysrooted = 0;
      ret = new_afile (sysrooted_name, file_type, target, TRUE);
      input_flags.sysrooted = outer_sysrooted;
      return ret;
    }

  return new_afile (name, file_type, target, TRUE);
}

struct out_section_hash_entry
{
  struct bfd_hash_entry root;
  lang_statement_union_type s;
};

/* The hash table.  */

static struct bfd_hash_table output_section_statement_table;

/* Support routines for the hash table used by lang_output_section_find,
   initialize the table, fill in an entry and remove the table.  */

static struct bfd_hash_entry *
output_section_statement_newfunc (struct bfd_hash_entry *entry,
				  struct bfd_hash_table *table,
				  const char *string)
{
  lang_output_section_statement_type **nextp;
  struct out_section_hash_entry *ret;

  if (entry == NULL)
    {
      entry = (struct bfd_hash_entry *) bfd_hash_allocate (table,
							   sizeof (*ret));
      if (entry == NULL)
	return entry;
    }

  entry = bfd_hash_newfunc (entry, table, string);
  if (entry == NULL)
    return entry;

  ret = (struct out_section_hash_entry *) entry;
  memset (&ret->s, 0, sizeof (ret->s));
  ret->s.header.type = lang_output_section_statement_enum;
  ret->s.output_section_statement.subsection_alignment = -1;
  ret->s.output_section_statement.section_alignment = -1;
  ret->s.output_section_statement.block_value = 1;
  lang_list_init (&ret->s.output_section_statement.children);
  lang_statement_append (stat_ptr, &ret->s, &ret->s.header.next);

  /* For every output section statement added to the list, except the
     first one, lang_output_section_statement.tail points to the "next"
     field of the last element of the list.  */
  if (lang_output_section_statement.head != NULL)
    ret->s.output_section_statement.prev
      = ((lang_output_section_statement_type *)
	 ((char *) lang_output_section_statement.tail
	  - offsetof (lang_output_section_statement_type, next)));

  /* GCC's strict aliasing rules prevent us from just casting the
     address, so we store the pointer in a variable and cast that
     instead.  */
  nextp = &ret->s.output_section_statement.next;
  lang_statement_append (&lang_output_section_statement,
			 &ret->s,
			 (lang_statement_union_type **) nextp);
  return &ret->root;
}

static void
output_section_statement_table_init (void)
{
  if (!bfd_hash_table_init_n (&output_section_statement_table,
			      output_section_statement_newfunc,
			      sizeof (struct out_section_hash_entry),
			      61))
    einfo (_("%P%F: can not create hash table: %E\n"));
}

static void
output_section_statement_table_free (void)
{
  bfd_hash_table_free (&output_section_statement_table);
}

/* Build enough state so that the parser can build its tree.  */

void
lang_init (bfd_boolean object_only)
{
  if (!object_only)
    obstack_begin (&stat_obstack, 1000);

  stat_ptr = &statement_list;

  output_section_statement_table_init ();

  cmdline_lists_init ();

  lang_list_init (stat_ptr);

  lang_list_init (&input_file_chain);
  lang_list_init (&lang_output_section_statement);
  lang_list_init (&file_chain);
  first_file = lang_add_input_file (NULL, lang_input_file_is_marker_enum,
				    NULL);
  abs_output_section =
    lang_output_section_statement_lookup (BFD_ABS_SECTION_NAME, 0, TRUE);

  abs_output_section->bfd_section = bfd_abs_section_ptr;

  asneeded_list_head = NULL;
  asneeded_list_tail = &asneeded_list_head;
}

void
lang_finish (void)
{
  output_section_statement_table_free ();
}

/*----------------------------------------------------------------------
  A region is an area of memory declared with the
  MEMORY {  name:org=exp, len=exp ... }
  syntax.

  We maintain a list of all the regions here.

  If no regions are specified in the script, then the default is used
  which is created when looked up to be the entire data space.

  If create is true we are creating a region inside a MEMORY block.
  In this case it is probably an error to create a region that has
  already been created.  If we are not inside a MEMORY block it is
  dubious to use an undeclared region name (except DEFAULT_MEMORY_REGION)
  and so we issue a warning.

  Each region has at least one name.  The first name is either
  DEFAULT_MEMORY_REGION or the name given in the MEMORY block.  You can add
  alias names to an existing region within a script with
  REGION_ALIAS (alias, region_name).  Each name corresponds to at most one
  region.  */

static lang_memory_region_type *lang_memory_region_list;
static lang_memory_region_type **lang_memory_region_list_tail
  = &lang_memory_region_list;

lang_memory_region_type *
lang_memory_region_lookup (const char *const name, bfd_boolean create)
{
  lang_memory_region_name *n;
  lang_memory_region_type *r;
  lang_memory_region_type *new_region;

  /* NAME is NULL for LMA memspecs if no region was specified.  */
  if (name == NULL)
    return NULL;

  for (r = lang_memory_region_list; r != NULL; r = r->next)
    for (n = &r->name_list; n != NULL; n = n->next)
      if (strcmp (n->name, name) == 0)
	{
	  if (create)
	    einfo (_("%P:%S: warning: redeclaration of memory region `%s'\n"),
		   NULL, name);
	  return r;
	}

  if (!create && strcmp (name, DEFAULT_MEMORY_REGION))
    einfo (_("%P:%S: warning: memory region `%s' not declared\n"),
	   NULL, name);

  new_region = (lang_memory_region_type *)
      stat_alloc (sizeof (lang_memory_region_type));

  new_region->name_list.name = xstrdup (name);
  new_region->name_list.next = NULL;
  new_region->next = NULL;
  new_region->origin_exp = NULL;
  new_region->origin = 0;
  new_region->length_exp = NULL;
  new_region->length = ~(bfd_size_type) 0;
  new_region->current = 0;
  new_region->last_os = NULL;
  new_region->flags = 0;
  new_region->not_flags = 0;
  new_region->had_full_message = FALSE;

  *lang_memory_region_list_tail = new_region;
  lang_memory_region_list_tail = &new_region->next;

  return new_region;
}

void
lang_memory_region_alias (const char *alias, const char *region_name)
{
  lang_memory_region_name *n;
  lang_memory_region_type *r;
  lang_memory_region_type *region;

  /* The default region must be unique.  This ensures that it is not necessary
     to iterate through the name list if someone wants the check if a region is
     the default memory region.  */
  if (strcmp (region_name, DEFAULT_MEMORY_REGION) == 0
      || strcmp (alias, DEFAULT_MEMORY_REGION) == 0)
    einfo (_("%F%P:%S: error: alias for default memory region\n"), NULL);

  /* Look for the target region and check if the alias is not already
     in use.  */
  region = NULL;
  for (r = lang_memory_region_list; r != NULL; r = r->next)
    for (n = &r->name_list; n != NULL; n = n->next)
      {
	if (region == NULL && strcmp (n->name, region_name) == 0)
	  region = r;
	if (strcmp (n->name, alias) == 0)
	  einfo (_("%F%P:%S: error: redefinition of memory region "
		   "alias `%s'\n"),
		 NULL, alias);
      }

  /* Check if the target region exists.  */
  if (region == NULL)
    einfo (_("%F%P:%S: error: memory region `%s' "
	     "for alias `%s' does not exist\n"),
	   NULL, region_name, alias);

  /* Add alias to region name list.  */
  n = (lang_memory_region_name *) stat_alloc (sizeof (lang_memory_region_name));
  n->name = xstrdup (alias);
  n->next = region->name_list.next;
  region->name_list.next = n;
}

static lang_memory_region_type *
lang_memory_default (asection *section)
{
  lang_memory_region_type *p;

  flagword sec_flags = section->flags;

  /* Override SEC_DATA to mean a writable section.  */
  if ((sec_flags & (SEC_ALLOC | SEC_READONLY | SEC_CODE)) == SEC_ALLOC)
    sec_flags |= SEC_DATA;

  for (p = lang_memory_region_list; p != NULL; p = p->next)
    {
      if ((p->flags & sec_flags) != 0
	  && (p->not_flags & sec_flags) == 0)
	{
	  return p;
	}
    }
  return lang_memory_region_lookup (DEFAULT_MEMORY_REGION, FALSE);
}

/* Get the output section statement directly from the userdata.  */

lang_output_section_statement_type *
lang_output_section_get (const asection *output_section)
{
  return get_userdata (output_section);
}

/* Find or create an output_section_statement with the given NAME.
   If CONSTRAINT is non-zero match one with that constraint, otherwise
   match any non-negative constraint.  If CREATE, always make a
   new output_section_statement for SPECIAL CONSTRAINT.  */

lang_output_section_statement_type *
lang_output_section_statement_lookup (const char *name,
				      int constraint,
				      bfd_boolean create)
{
  struct out_section_hash_entry *entry;

  entry = ((struct out_section_hash_entry *)
	   bfd_hash_lookup (&output_section_statement_table, name,
			    create, FALSE));
  if (entry == NULL)
    {
      if (create)
	einfo (_("%P%F: failed creating section `%s': %E\n"), name);
      return NULL;
    }

  if (entry->s.output_section_statement.name != NULL)
    {
      /* We have a section of this name, but it might not have the correct
	 constraint.  */
      struct out_section_hash_entry *last_ent;

      name = entry->s.output_section_statement.name;
      if (create && constraint == SPECIAL)
	/* Not traversing to the end reverses the order of the second
	   and subsequent SPECIAL sections in the hash table chain,
	   but that shouldn't matter.  */
	last_ent = entry;
      else
	do
	  {
	    if (constraint == entry->s.output_section_statement.constraint
		|| (constraint == 0
		    && entry->s.output_section_statement.constraint >= 0))
	      return &entry->s.output_section_statement;
	    last_ent = entry;
	    entry = (struct out_section_hash_entry *) entry->root.next;
	  }
	while (entry != NULL
	       && name == entry->s.output_section_statement.name);

      if (!create)
	return NULL;

      entry
	= ((struct out_section_hash_entry *)
	   output_section_statement_newfunc (NULL,
					     &output_section_statement_table,
					     name));
      if (entry == NULL)
	{
	  einfo (_("%P%F: failed creating section `%s': %E\n"), name);
	  return NULL;
	}
      entry->root = last_ent->root;
      last_ent->root.next = &entry->root;
    }

  entry->s.output_section_statement.name = name;
  entry->s.output_section_statement.constraint = constraint;
  return &entry->s.output_section_statement;
}

/* Find the next output_section_statement with the same name as OS.
   If CONSTRAINT is non-zero, find one with that constraint otherwise
   match any non-negative constraint.  */

lang_output_section_statement_type *
next_matching_output_section_statement (lang_output_section_statement_type *os,
					int constraint)
{
  /* All output_section_statements are actually part of a
     struct out_section_hash_entry.  */
  struct out_section_hash_entry *entry = (struct out_section_hash_entry *)
    ((char *) os
     - offsetof (struct out_section_hash_entry, s.output_section_statement));
  const char *name = os->name;

  ASSERT (name == entry->root.string);
  do
    {
      entry = (struct out_section_hash_entry *) entry->root.next;
      if (entry == NULL
	  || name != entry->s.output_section_statement.name)
	return NULL;
    }
  while (constraint != entry->s.output_section_statement.constraint
	 && (constraint != 0
	     || entry->s.output_section_statement.constraint < 0));

  return &entry->s.output_section_statement;
}

/* A variant of lang_output_section_find used by place_orphan.
   Returns the output statement that should precede a new output
   statement for SEC.  If an exact match is found on certain flags,
   sets *EXACT too.  */

lang_output_section_statement_type *
lang_output_section_find_by_flags (const asection *sec,
				   flagword sec_flags,
				   lang_output_section_statement_type **exact,
				   lang_match_sec_type_func match_type)
{
  lang_output_section_statement_type *first, *look, *found;
  flagword look_flags, differ;

  /* We know the first statement on this list is *ABS*.  May as well
     skip it.  */
  first = &lang_output_section_statement.head->output_section_statement;
  first = first->next;

  /* First try for an exact match.  */
  found = NULL;
  for (look = first; look; look = look->next)
    {
      look_flags = look->flags;
      if (look->bfd_section != NULL)
	{
	  look_flags = look->bfd_section->flags;
	  if (match_type && !match_type (link_info.output_bfd,
					 look->bfd_section,
					 sec->owner, sec))
	    continue;
	}
      differ = look_flags ^ sec_flags;
      if (!(differ & (SEC_HAS_CONTENTS | SEC_ALLOC | SEC_LOAD | SEC_READONLY
		      | SEC_CODE | SEC_SMALL_DATA | SEC_THREAD_LOCAL)))
	found = look;
    }
  if (found != NULL)
    {
      if (exact != NULL)
	*exact = found;
      return found;
    }

  if ((sec_flags & SEC_CODE) != 0
      && (sec_flags & SEC_ALLOC) != 0)
    {
      /* Try for a rw code section.  */
      for (look = first; look; look = look->next)
	{
	  look_flags = look->flags;
	  if (look->bfd_section != NULL)
	    {
	      look_flags = look->bfd_section->flags;
	      if (match_type && !match_type (link_info.output_bfd,
					     look->bfd_section,
					     sec->owner, sec))
		continue;
	    }
	  differ = look_flags ^ sec_flags;
	  if (!(differ & (SEC_HAS_CONTENTS | SEC_ALLOC | SEC_LOAD
			  | SEC_CODE | SEC_SMALL_DATA | SEC_THREAD_LOCAL)))
	    found = look;
	}
    }
  else if ((sec_flags & SEC_READONLY) != 0
	   && (sec_flags & SEC_ALLOC) != 0)
    {
      /* .rodata can go after .text, .sdata2 after .rodata.  */
      for (look = first; look; look = look->next)
	{
	  look_flags = look->flags;
	  if (look->bfd_section != NULL)
	    {
	      look_flags = look->bfd_section->flags;
	      if (match_type && !match_type (link_info.output_bfd,
					     look->bfd_section,
					     sec->owner, sec))
		continue;
	    }
	  differ = look_flags ^ sec_flags;
	  if (!(differ & (SEC_HAS_CONTENTS | SEC_ALLOC | SEC_LOAD
			  | SEC_READONLY | SEC_SMALL_DATA))
	      || (!(differ & (SEC_HAS_CONTENTS | SEC_ALLOC | SEC_LOAD
			      | SEC_READONLY))
		  && !(look_flags & SEC_SMALL_DATA)))
	    found = look;
	}
    }
  else if ((sec_flags & SEC_THREAD_LOCAL) != 0
	   && (sec_flags & SEC_ALLOC) != 0)
    {
      /* .tdata can go after .data, .tbss after .tdata.  Treat .tbss
	 as if it were a loaded section, and don't use match_type.  */
      bfd_boolean seen_thread_local = FALSE;

      match_type = NULL;
      for (look = first; look; look = look->next)
	{
	  look_flags = look->flags;
	  if (look->bfd_section != NULL)
	    look_flags = look->bfd_section->flags;

	  differ = look_flags ^ (sec_flags | SEC_LOAD | SEC_HAS_CONTENTS);
	  if (!(differ & (SEC_THREAD_LOCAL | SEC_ALLOC)))
	    {
	      /* .tdata and .tbss must be adjacent and in that order.  */
	      if (!(look_flags & SEC_LOAD)
		  && (sec_flags & SEC_LOAD))
		/* ..so if we're at a .tbss section and we're placing
		   a .tdata section stop looking and return the
		   previous section.  */
		break;
	      found = look;
	      seen_thread_local = TRUE;
	    }
	  else if (seen_thread_local)
	    break;
	  else if (!(differ & (SEC_HAS_CONTENTS | SEC_ALLOC | SEC_LOAD)))
	    found = look;
	}
    }
  else if ((sec_flags & SEC_SMALL_DATA) != 0
	   && (sec_flags & SEC_ALLOC) != 0)
    {
      /* .sdata goes after .data, .sbss after .sdata.  */
      for (look = first; look; look = look->next)
	{
	  look_flags = look->flags;
	  if (look->bfd_section != NULL)
	    {
	      look_flags = look->bfd_section->flags;
	      if (match_type && !match_type (link_info.output_bfd,
					     look->bfd_section,
					     sec->owner, sec))
		continue;
	    }
	  differ = look_flags ^ sec_flags;
	  if (!(differ & (SEC_HAS_CONTENTS | SEC_ALLOC | SEC_LOAD
			  | SEC_THREAD_LOCAL))
	      || ((look_flags & SEC_SMALL_DATA)
		  && !(sec_flags & SEC_HAS_CONTENTS)))
	    found = look;
	}
    }
  else if ((sec_flags & SEC_HAS_CONTENTS) != 0
	   && (sec_flags & SEC_ALLOC) != 0)
    {
      /* .data goes after .rodata.  */
      for (look = first; look; look = look->next)
	{
	  look_flags = look->flags;
	  if (look->bfd_section != NULL)
	    {
	      look_flags = look->bfd_section->flags;
	      if (match_type && !match_type (link_info.output_bfd,
					     look->bfd_section,
					     sec->owner, sec))
		continue;
	    }
	  differ = look_flags ^ sec_flags;
	  if (!(differ & (SEC_HAS_CONTENTS | SEC_ALLOC | SEC_LOAD
			  | SEC_SMALL_DATA | SEC_THREAD_LOCAL)))
	    found = look;
	}
    }
  else if ((sec_flags & SEC_ALLOC) != 0)
    {
      /* .bss goes after any other alloc section.  */
      for (look = first; look; look = look->next)
	{
	  look_flags = look->flags;
	  if (look->bfd_section != NULL)
	    {
	      look_flags = look->bfd_section->flags;
	      if (match_type && !match_type (link_info.output_bfd,
					     look->bfd_section,
					     sec->owner, sec))
		continue;
	    }
	  differ = look_flags ^ sec_flags;
	  if (!(differ & SEC_ALLOC))
	    found = look;
	}
    }
  else
    {
      /* non-alloc go last.  */
      for (look = first; look; look = look->next)
	{
	  look_flags = look->flags;
	  if (look->bfd_section != NULL)
	    look_flags = look->bfd_section->flags;
	  differ = look_flags ^ sec_flags;
	  if (!(differ & SEC_DEBUGGING))
	    found = look;
	}
      return found;
    }

  if (found || !match_type)
    return found;

  return lang_output_section_find_by_flags (sec, sec_flags, NULL, NULL);
}

/* Find the last output section before given output statement.
   Used by place_orphan.  */

static asection *
output_prev_sec_find (lang_output_section_statement_type *os)
{
  lang_output_section_statement_type *lookup;

  for (lookup = os->prev; lookup != NULL; lookup = lookup->prev)
    {
      if (lookup->constraint < 0)
	continue;

      if (lookup->bfd_section != NULL && lookup->bfd_section->owner != NULL)
	return lookup->bfd_section;
    }

  return NULL;
}

/* Look for a suitable place for a new output section statement.  The
   idea is to skip over anything that might be inside a SECTIONS {}
   statement in a script, before we find another output section
   statement.  Assignments to "dot" before an output section statement
   are assumed to belong to it, except in two cases;  The first
   assignment to dot, and assignments before non-alloc sections.
   Otherwise we might put an orphan before . = . + SIZEOF_HEADERS or
   similar assignments that set the initial address, or we might
   insert non-alloc note sections among assignments setting end of
   image symbols.  */

static lang_statement_union_type **
insert_os_after (lang_output_section_statement_type *after)
{
  lang_statement_union_type **where;
  lang_statement_union_type **assign = NULL;
  bfd_boolean ignore_first;

  ignore_first
    = after == &lang_output_section_statement.head->output_section_statement;

  for (where = &after->header.next;
       *where != NULL;
       where = &(*where)->header.next)
    {
      switch ((*where)->header.type)
	{
	case lang_assignment_statement_enum:
	  if (assign == NULL)
	    {
	      lang_assignment_statement_type *ass;

	      ass = &(*where)->assignment_statement;
	      if (ass->exp->type.node_class != etree_assert
		  && ass->exp->assign.dst[0] == '.'
		  && ass->exp->assign.dst[1] == 0
		  && !ignore_first)
		assign = where;
	    }
	  ignore_first = FALSE;
	  continue;
	case lang_wild_statement_enum:
	case lang_input_section_enum:
	case lang_object_symbols_statement_enum:
	case lang_fill_statement_enum:
	case lang_data_statement_enum:
	case lang_reloc_statement_enum:
	case lang_padding_statement_enum:
	case lang_constructors_statement_enum:
	  assign = NULL;
	  continue;
	case lang_output_section_statement_enum:
	  if (assign != NULL)
	    {
	      asection *s = (*where)->output_section_statement.bfd_section;

	      if (s == NULL
		  || s->map_head.s == NULL
		  || (s->flags & SEC_ALLOC) != 0)
		where = assign;
	    }
	  break;
	case lang_input_statement_enum:
	case lang_address_statement_enum:
	case lang_target_statement_enum:
	case lang_output_statement_enum:
	case lang_group_statement_enum:
	case lang_insert_statement_enum:
	  continue;
	}
      break;
    }

  return where;
}

lang_output_section_statement_type *
lang_insert_orphan (asection *s,
		    const char *secname,
		    int constraint,
		    lang_output_section_statement_type *after,
		    struct orphan_save *place,
		    etree_type *address,
		    lang_statement_list_type *add_child)
{
  lang_statement_list_type add;
  const char *ps;
  lang_assignment_statement_type *start_assign;
  lang_output_section_statement_type *os;
  lang_output_section_statement_type **os_tail;

  /* If we have found an appropriate place for the output section
     statements for this orphan, add them to our own private list,
     inserting them later into the global statement list.  */
  if (after != NULL)
    {
      lang_list_init (&add);
      push_stat_ptr (&add);
    }

  if (bfd_link_relocatable (&link_info)
      || (s->flags & (SEC_LOAD | SEC_ALLOC)) == 0)
    address = exp_intop (0);

  os_tail = ((lang_output_section_statement_type **)
	     lang_output_section_statement.tail);
  os = lang_enter_output_section_statement (secname, address, normal_section,
					    NULL, NULL, NULL, constraint, 0);

  ps = NULL;
  start_assign = NULL;
  if (config.build_constructors && *os_tail == os)
    {
      /* If the name of the section is representable in C, then create
	 symbols to mark the start and the end of the section.  */
      for (ps = secname; *ps != '\0'; ps++)
	if (!ISALNUM ((unsigned char) *ps) && *ps != '_')
	  break;
      if (*ps == '\0')
	{
	  char *symname;

	  symname = (char *) xmalloc (ps - secname + sizeof "__start_" + 1);
	  symname[0] = bfd_get_symbol_leading_char (link_info.output_bfd);
	  sprintf (symname + (symname[0] != 0), "__start_%s", secname);
	  start_assign
	    = lang_add_assignment (exp_provide (symname,
						exp_nameop (NAME, "."),
						FALSE));
	}
    }

  if (add_child == NULL)
    add_child = &os->children;
  lang_add_section (add_child, s, NULL, os);

  if (after && (s->flags & (SEC_LOAD | SEC_ALLOC)) != 0)
    {
      const char *region = (after->region
			    ? after->region->name_list.name
			    : DEFAULT_MEMORY_REGION);
      const char *lma_region = (after->lma_region
				? after->lma_region->name_list.name
				: NULL);
      lang_leave_output_section_statement (NULL, region, after->phdrs,
					   lma_region);
    }
  else
    lang_leave_output_section_statement (NULL, DEFAULT_MEMORY_REGION, NULL,
					 NULL);

  if (start_assign != NULL)
    {
      char *symname;
      lang_assignment_statement_type *stop_assign;
      bfd_vma dot;

      symname = (char *) xmalloc (ps - secname + sizeof "__stop_" + 1);
      symname[0] = bfd_get_symbol_leading_char (link_info.output_bfd);
      sprintf (symname + (symname[0] != 0), "__stop_%s", secname);
      stop_assign
	= lang_add_assignment (exp_provide (symname,
					    exp_nameop (NAME, "."),
					    FALSE));
      /* Evaluate the expression to define the symbol if referenced,
	 before sizing dynamic sections.  */
      dot = os->bfd_section->vma;
      exp_fold_tree (start_assign->exp, os->bfd_section, &dot);
      dot += TO_ADDR (s->size);
      exp_fold_tree (stop_assign->exp, os->bfd_section, &dot);
    }

  /* Restore the global list pointer.  */
  if (after != NULL)
    pop_stat_ptr ();

  if (after != NULL && os->bfd_section != NULL)
    {
      asection *snew, *as;

      snew = os->bfd_section;

      /* Shuffle the bfd section list to make the output file look
	 neater.  This is really only cosmetic.  */
      if (place->section == NULL
	  && after != (&lang_output_section_statement.head
		       ->output_section_statement))
	{
	  asection *bfd_section = after->bfd_section;

	  /* If the output statement hasn't been used to place any input
	     sections (and thus doesn't have an output bfd_section),
	     look for the closest prior output statement having an
	     output section.  */
	  if (bfd_section == NULL)
	    bfd_section = output_prev_sec_find (after);

	  if (bfd_section != NULL && bfd_section != snew)
	    place->section = &bfd_section->next;
	}

      if (place->section == NULL)
	place->section = &link_info.output_bfd->sections;

      as = *place->section;

      if (!as)
	{
	  /* Put the section at the end of the list.  */

	  /* Unlink the section.  */
	  bfd_section_list_remove (link_info.output_bfd, snew);

	  /* Now tack it back on in the right place.  */
	  bfd_section_list_append (link_info.output_bfd, snew);
	}
      else if (as != snew && as->prev != snew)
	{
	  /* Unlink the section.  */
	  bfd_section_list_remove (link_info.output_bfd, snew);

	  /* Now tack it back on in the right place.  */
	  bfd_section_list_insert_before (link_info.output_bfd, as, snew);
	}

      /* Save the end of this list.  Further ophans of this type will
	 follow the one we've just added.  */
      place->section = &snew->next;

      /* The following is non-cosmetic.  We try to put the output
	 statements in some sort of reasonable order here, because they
	 determine the final load addresses of the orphan sections.
	 In addition, placing output statements in the wrong order may
	 require extra segments.  For instance, given a typical
	 situation of all read-only sections placed in one segment and
	 following that a segment containing all the read-write
	 sections, we wouldn't want to place an orphan read/write
	 section before or amongst the read-only ones.  */
      if (add.head != NULL)
	{
	  lang_output_section_statement_type *newly_added_os;

	  if (place->stmt == NULL)
	    {
	      lang_statement_union_type **where = insert_os_after (after);

	      *add.tail = *where;
	      *where = add.head;

	      place->os_tail = &after->next;
	    }
	  else
	    {
	      /* Put it after the last orphan statement we added.  */
	      *add.tail = *place->stmt;
	      *place->stmt = add.head;
	    }

	  /* Fix the global list pointer if we happened to tack our
	     new list at the tail.  */
	  if (*stat_ptr->tail == add.head)
	    stat_ptr->tail = add.tail;

	  /* Save the end of this list.  */
	  place->stmt = add.tail;

	  /* Do the same for the list of output section statements.  */
	  newly_added_os = *os_tail;
	  *os_tail = NULL;
	  newly_added_os->prev = (lang_output_section_statement_type *)
	    ((char *) place->os_tail
	     - offsetof (lang_output_section_statement_type, next));
	  newly_added_os->next = *place->os_tail;
	  if (newly_added_os->next != NULL)
	    newly_added_os->next->prev = newly_added_os;
	  *place->os_tail = newly_added_os;
	  place->os_tail = &newly_added_os->next;

	  /* Fixing the global list pointer here is a little different.
	     We added to the list in lang_enter_output_section_statement,
	     trimmed off the new output_section_statment above when
	     assigning *os_tail = NULL, but possibly added it back in
	     the same place when assigning *place->os_tail.  */
	  if (*os_tail == NULL)
	    lang_output_section_statement.tail
	      = (lang_statement_union_type **) os_tail;
	}
    }
  return os;
}

static void
lang_print_asneeded (void)
{
  struct asneeded_minfo *m;
  char buf[100];

  if (asneeded_list_head == NULL)
    return;

  sprintf (buf, _("\nAs-needed library included "
		  "to satisfy reference by file (symbol)\n\n"));
  minfo ("%s", buf);

  for (m = asneeded_list_head; m != NULL; m = m->next)
    {
      size_t len;

      minfo ("%s", m->soname);
      len = strlen (m->soname);

      if (len >= 29)
	{
	  print_nl ();
	  len = 0;
	}
      while (len < 30)
	{
	  print_space ();
	  ++len;
	}

      if (m->ref != NULL)
	minfo ("%B ", m->ref);
      minfo ("(%T)\n", m->name);
    }
}

static void
lang_map_flags (flagword flag)
{
  if (flag & SEC_ALLOC)
    minfo ("a");

  if (flag & SEC_CODE)
    minfo ("x");

  if (flag & SEC_READONLY)
    minfo ("r");

  if (flag & SEC_DATA)
    minfo ("w");

  if (flag & SEC_LOAD)
    minfo ("l");
}

void
lang_map (void)
{
  lang_memory_region_type *m;
  bfd_boolean dis_header_printed = FALSE;

  LANG_FOR_EACH_INPUT_STATEMENT (file)
    {
      asection *s;

      if ((file->the_bfd->flags & (BFD_LINKER_CREATED | DYNAMIC)) != 0
	  || file->flags.just_syms)
	continue;

      for (s = file->the_bfd->sections; s != NULL; s = s->next)
	if ((s->output_section == NULL
	     || s->output_section->owner != link_info.output_bfd)
	    && (s->flags & (SEC_LINKER_CREATED | SEC_KEEP)) == 0)
	  {
	    if (!dis_header_printed)
	      {
		fprintf (config.map_file, _("\nDiscarded input sections\n\n"));
		dis_header_printed = TRUE;
	      }

	    print_input_section (s, TRUE);
	  }
    }

  minfo (_("\nMemory Configuration\n\n"));
  fprintf (config.map_file, "%-16s %-18s %-18s %s\n",
	   _("Name"), _("Origin"), _("Length"), _("Attributes"));

  for (m = lang_memory_region_list; m != NULL; m = m->next)
    {
      char buf[100];
      int len;

      fprintf (config.map_file, "%-16s ", m->name_list.name);

      sprintf_vma (buf, m->origin);
      minfo ("0x%s ", buf);
      len = strlen (buf);
      while (len < 16)
	{
	  print_space ();
	  ++len;
	}

      minfo ("0x%V", m->length);
      if (m->flags || m->not_flags)
	{
#ifndef BFD64
	  minfo ("        ");
#endif
	  if (m->flags)
	    {
	      print_space ();
	      lang_map_flags (m->flags);
	    }

	  if (m->not_flags)
	    {
	      minfo (" !");
	      lang_map_flags (m->not_flags);
	    }
	}

      print_nl ();
    }

  fprintf (config.map_file, _("\nLinker script and memory map\n\n"));

  if (!link_info.reduce_memory_overheads)
    {
      obstack_begin (&map_obstack, 1000);
      bfd_link_hash_traverse (link_info.hash, sort_def_symbol, 0);
    }
  lang_statement_iteration++;
  print_statements ();

  ldemul_extra_map_file_text (link_info.output_bfd, &link_info,
			      config.map_file);
}

static bfd_boolean
sort_def_symbol (struct bfd_link_hash_entry *hash_entry,
		 void *info ATTRIBUTE_UNUSED)
{
  if ((hash_entry->type == bfd_link_hash_defined
       || hash_entry->type == bfd_link_hash_defweak)
      && hash_entry->u.def.section->owner != link_info.output_bfd
      && hash_entry->u.def.section->owner != NULL)
    {
      input_section_userdata_type *ud;
      struct map_symbol_def *def;

      ud = ((input_section_userdata_type *)
	    get_userdata (hash_entry->u.def.section));
      if (!ud)
	{
	  ud = (input_section_userdata_type *) stat_alloc (sizeof (*ud));
	  get_userdata (hash_entry->u.def.section) = ud;
	  ud->map_symbol_def_tail = &ud->map_symbol_def_head;
	  ud->map_symbol_def_count = 0;
	}
      else if (!ud->map_symbol_def_tail)
	ud->map_symbol_def_tail = &ud->map_symbol_def_head;

      def = (struct map_symbol_def *) obstack_alloc (&map_obstack, sizeof *def);
      def->entry = hash_entry;
      *(ud->map_symbol_def_tail) = def;
      ud->map_symbol_def_tail = &def->next;
      ud->map_symbol_def_count++;
    }
  return TRUE;
}

/* Initialize an output section.  */

static void
init_os (lang_output_section_statement_type *s, flagword flags)
{
  if (strcmp (s->name, DISCARD_SECTION_NAME) == 0)
    einfo (_("%P%F: Illegal use of `%s' section\n"), DISCARD_SECTION_NAME);

  if (s->constraint != SPECIAL)
    s->bfd_section = bfd_get_section_by_name (link_info.output_bfd, s->name);
  if (s->bfd_section == NULL)
    s->bfd_section = bfd_make_section_anyway_with_flags (link_info.output_bfd,
							 s->name, flags);
  if (s->bfd_section == NULL)
    {
      einfo (_("%P%F: output format %s cannot represent section"
	       " called %s: %E\n"),
	     link_info.output_bfd->xvec->name, s->name);
    }
  s->bfd_section->output_section = s->bfd_section;
  s->bfd_section->output_offset = 0;

  /* Set the userdata of the output section to the output section
     statement to avoid lookup.  */
  get_userdata (s->bfd_section) = s;

  /* If there is a base address, make sure that any sections it might
     mention are initialized.  */
  if (s->addr_tree != NULL)
    exp_init_os (s->addr_tree);

  if (s->load_base != NULL)
    exp_init_os (s->load_base);

  /* If supplied an alignment, set it.  */
  if (s->section_alignment != -1)
    s->bfd_section->alignment_power = s->section_alignment;
}

/* Make sure that all output sections mentioned in an expression are
   initialized.  */

static void
exp_init_os (etree_type *exp)
{
  switch (exp->type.node_class)
    {
    case etree_assign:
    case etree_provide:
      exp_init_os (exp->assign.src);
      break;

    case etree_binary:
      exp_init_os (exp->binary.lhs);
      exp_init_os (exp->binary.rhs);
      break;

    case etree_trinary:
      exp_init_os (exp->trinary.cond);
      exp_init_os (exp->trinary.lhs);
      exp_init_os (exp->trinary.rhs);
      break;

    case etree_assert:
      exp_init_os (exp->assert_s.child);
      break;

    case etree_unary:
      exp_init_os (exp->unary.child);
      break;

    case etree_name:
      switch (exp->type.node_code)
	{
	case ADDR:
	case LOADADDR:
	case SIZEOF:
	  {
	    lang_output_section_statement_type *os;

	    os = lang_output_section_find (exp->name.name);
	    if (os != NULL && os->bfd_section == NULL)
	      init_os (os, 0);
	  }
	}
      break;

    default:
      break;
    }
}

static void
section_already_linked (bfd *abfd, asection *sec, void *data)
{
  lang_input_statement_type *entry = (lang_input_statement_type *) data;

  /* If we are only reading symbols from this object, then we want to
     discard all sections.  */
  if (entry->flags.just_syms)
    {
      bfd_link_just_syms (abfd, sec, &link_info);
      return;
    }

  if (!(abfd->flags & DYNAMIC))
    bfd_section_already_linked (abfd, sec, &link_info);
}

/* The wild routines.

   These expand statements like *(.text) and foo.o to a list of
   explicit actions, like foo.o(.text), bar.o(.text) and
   foo.o(.text, .data).  */

/* Add SECTION to the output section OUTPUT.  Do this by creating a
   lang_input_section statement which is placed at PTR.  */

void
lang_add_section (lang_statement_list_type *ptr,
		  asection *section,
		  struct flag_info *sflag_info,
		  lang_output_section_statement_type *output)
{
  flagword flags = section->flags;

  bfd_boolean discard;
  lang_input_section_type *new_section;
  bfd *abfd = link_info.output_bfd;

  /* Discard sections marked with SEC_EXCLUDE.  */
  discard = (flags & SEC_EXCLUDE) != 0;

  /* Discard input sections which are assigned to a section named
     DISCARD_SECTION_NAME.  */
  if (strcmp (output->name, DISCARD_SECTION_NAME) == 0)
    discard = TRUE;

  /* Discard debugging sections if we are stripping debugging
     information.  */
  if ((link_info.strip == strip_debugger || link_info.strip == strip_all)
      && (flags & SEC_DEBUGGING) != 0)
    discard = TRUE;

  if (discard)
    {
      if (section->output_section == NULL)
	{
	  /* This prevents future calls from assigning this section.  */
	  section->output_section = bfd_abs_section_ptr;
	}
      return;
    }

  if (sflag_info)
    {
      bfd_boolean keep;

      keep = bfd_lookup_section_flags (&link_info, sflag_info, section);
      if (!keep)
	return;
    }

  if (section->output_section != NULL)
    return;

  /* We don't copy the SEC_NEVER_LOAD flag from an input section
     to an output section, because we want to be able to include a
     SEC_NEVER_LOAD section in the middle of an otherwise loaded
     section (I don't know why we want to do this, but we do).
     build_link_order in ldwrite.c handles this case by turning
     the embedded SEC_NEVER_LOAD section into a fill.  */
  flags &= ~ SEC_NEVER_LOAD;

  /* If final link, don't copy the SEC_LINK_ONCE flags, they've
     already been processed.  One reason to do this is that on pe
     format targets, .text$foo sections go into .text and it's odd
     to see .text with SEC_LINK_ONCE set.  */

  if (!bfd_link_relocatable (&link_info))
    flags &= ~(SEC_LINK_ONCE | SEC_LINK_DUPLICATES | SEC_RELOC);

  switch (output->sectype)
    {
    case normal_section:
    case overlay_section:
      break;
    case noalloc_section:
      flags &= ~SEC_ALLOC;
      break;
    case noload_section:
      flags &= ~SEC_LOAD;
      flags |= SEC_NEVER_LOAD;
      /* Unfortunately GNU ld has managed to evolve two different
	 meanings to NOLOAD in scripts.  ELF gets a .bss style noload,
	 alloc, no contents section.  All others get a noload, noalloc
	 section.  */
      if (bfd_get_flavour (link_info.output_bfd) == bfd_target_elf_flavour)
	flags &= ~SEC_HAS_CONTENTS;
      else
	flags &= ~SEC_ALLOC;
      break;
    }

  if (output->bfd_section == NULL)
    init_os (output, flags);

  /* If SEC_READONLY is not set in the input section, then clear
     it from the output section.  */
  output->bfd_section->flags &= flags | ~SEC_READONLY;

  if (output->bfd_section->linker_has_input)
    {
      /* Only set SEC_READONLY flag on the first input section.  */
      flags &= ~ SEC_READONLY;

      /* Keep SEC_MERGE and SEC_STRINGS only if they are the same.  */
      if ((output->bfd_section->flags & (SEC_MERGE | SEC_STRINGS))
	  != (flags & (SEC_MERGE | SEC_STRINGS))
	  || ((flags & SEC_MERGE) != 0
	      && output->bfd_section->entsize != section->entsize))
	{
	  output->bfd_section->flags &= ~ (SEC_MERGE | SEC_STRINGS);
	  flags &= ~ (SEC_MERGE | SEC_STRINGS);
	}
    }
  output->bfd_section->flags |= flags;

  if (!output->bfd_section->linker_has_input)
    {
      output->bfd_section->linker_has_input = 1;
      /* This must happen after flags have been updated.  The output
	 section may have been created before we saw its first input
	 section, eg. for a data statement.  */
      bfd_init_private_section_data (section->owner, section,
				     link_info.output_bfd,
				     output->bfd_section,
				     &link_info);
      if ((flags & SEC_MERGE) != 0)
	output->bfd_section->entsize = section->entsize;
    }

  if ((flags & SEC_TIC54X_BLOCK) != 0
      && bfd_get_arch (section->owner) == bfd_arch_tic54x)
    {
      /* FIXME: This value should really be obtained from the bfd...  */
      output->block_value = 128;
    }

  if (section->alignment_power > output->bfd_section->alignment_power)
    output->bfd_section->alignment_power = section->alignment_power;

  section->output_section = output->bfd_section;

  if (!map_head_is_link_order)
    {
      asection *s = output->bfd_section->map_tail.s;
      output->bfd_section->map_tail.s = section;
      section->map_head.s = NULL;
      section->map_tail.s = s;
      if (s != NULL)
	s->map_head.s = section;
      else
	output->bfd_section->map_head.s = section;
    }

  /* Add a section reference to the list.  */
  new_section = new_stat (lang_input_section, ptr);
  new_section->section = section;
}

/* Handle wildcard sorting.  This returns the lang_input_section which
   should follow the one we are going to create for SECTION and FILE,
   based on the sorting requirements of WILD.  It returns NULL if the
   new section should just go at the end of the current list.  */

static lang_statement_union_type *
wild_sort (lang_wild_statement_type *wild,
	   struct wildcard_list *sec,
	   lang_input_statement_type *file,
	   asection *section)
{
  lang_statement_union_type *l;

  if (!wild->filenames_sorted
      && (sec == NULL || sec->spec.sorted == none))
    return NULL;

  for (l = wild->children.head; l != NULL; l = l->header.next)
    {
      lang_input_section_type *ls;

      if (l->header.type != lang_input_section_enum)
	continue;
      ls = &l->input_section;

      /* Sorting by filename takes precedence over sorting by section
	 name.  */

      if (wild->filenames_sorted)
	{
	  const char *fn, *ln;
	  bfd_boolean fa, la;
	  int i;

	  /* The PE support for the .idata section as generated by
	     dlltool assumes that files will be sorted by the name of
	     the archive and then the name of the file within the
	     archive.  */

	  if (file->the_bfd != NULL
	      && file->the_bfd->my_archive != NULL)
	    {
	      fn = bfd_get_filename (file->the_bfd->my_archive);
	      fa = TRUE;
	    }
	  else
	    {
	      fn = file->filename;
	      fa = FALSE;
	    }

	  if (ls->section->owner->my_archive != NULL)
	    {
	      ln = bfd_get_filename (ls->section->owner->my_archive);
	      la = TRUE;
	    }
	  else
	    {
	      ln = ls->section->owner->filename;
	      la = FALSE;
	    }

	  i = filename_cmp (fn, ln);
	  if (i > 0)
	    continue;
	  else if (i < 0)
	    break;

	  if (fa || la)
	    {
	      if (fa)
		fn = file->filename;
	      if (la)
		ln = ls->section->owner->filename;

	      i = filename_cmp (fn, ln);
	      if (i > 0)
		continue;
	      else if (i < 0)
		break;
	    }
	}

      /* Here either the files are not sorted by name, or we are
	 looking at the sections for this file.  */

      if (sec != NULL
	  && sec->spec.sorted != none
	  && sec->spec.sorted != by_none)
	if (compare_section (sec->spec.sorted, section, ls->section) < 0)
	  break;
    }

  return l;
}

/* Expand a wild statement for a particular FILE.  SECTION may be
   NULL, in which case it is a wild card.  */

static void
output_section_callback (lang_wild_statement_type *ptr,
			 struct wildcard_list *sec,
			 asection *section,
			 struct flag_info *sflag_info,
			 lang_input_statement_type *file,
			 void *output)
{
  lang_statement_union_type *before;
  lang_output_section_statement_type *os;

  os = (lang_output_section_statement_type *) output;

  /* Exclude sections that match UNIQUE_SECTION_LIST.  */
  if (unique_section_p (section, os))
    return;

  before = wild_sort (ptr, sec, file, section);

  /* Here BEFORE points to the lang_input_section which
     should follow the one we are about to add.  If BEFORE
     is NULL, then the section should just go at the end
     of the current list.  */

  if (before == NULL)
    lang_add_section (&ptr->children, section, sflag_info, os);
  else
    {
      lang_statement_list_type list;
      lang_statement_union_type **pp;

      lang_list_init (&list);
      lang_add_section (&list, section, sflag_info, os);

      /* If we are discarding the section, LIST.HEAD will
	 be NULL.  */
      if (list.head != NULL)
	{
	  ASSERT (list.head->header.next == NULL);

	  for (pp = &ptr->children.head;
	       *pp != before;
	       pp = &(*pp)->header.next)
	    ASSERT (*pp != NULL);

	  list.head->header.next = *pp;
	  *pp = list.head;
	}
    }
}

/* Check if all sections in a wild statement for a particular FILE
   are readonly.  */

static void
check_section_callback (lang_wild_statement_type *ptr ATTRIBUTE_UNUSED,
			struct wildcard_list *sec ATTRIBUTE_UNUSED,
			asection *section,
			struct flag_info *sflag_info ATTRIBUTE_UNUSED,
			lang_input_statement_type *file ATTRIBUTE_UNUSED,
			void *output)
{
  lang_output_section_statement_type *os;

  os = (lang_output_section_statement_type *) output;

  /* Exclude sections that match UNIQUE_SECTION_LIST.  */
  if (unique_section_p (section, os))
    return;

  if (section->output_section == NULL && (section->flags & SEC_READONLY) == 0)
    os->all_input_readonly = FALSE;
}

/* This is passed a file name which must have been seen already and
   added to the statement tree.  We will see if it has been opened
   already and had its symbols read.  If not then we'll read it.  */

static lang_input_statement_type *
lookup_name (const char *name)
{
  lang_input_statement_type *search;

  for (search = (lang_input_statement_type *) input_file_chain.head;
       search != NULL;
       search = (lang_input_statement_type *) search->next_real_file)
    {
      /* Use the local_sym_name as the name of the file that has
	 already been loaded as filename might have been transformed
	 via the search directory lookup mechanism.  */
      const char *filename = search->local_sym_name;

      if (filename != NULL
	  && filename_cmp (filename, name) == 0)
	break;
    }

  if (search == NULL)
    search = new_afile (name, lang_input_file_is_search_file_enum,
			default_target, FALSE);

  /* If we have already added this file, or this file is not real
     don't add this file.  */
  if (search->flags.loaded || !search->flags.real)
    return search;

  if (!load_symbols (search, NULL))
    return NULL;

  return search;
}

/* Save LIST as a list of libraries whose symbols should not be exported.  */

struct excluded_lib
{
  char *name;
  struct excluded_lib *next;
};
static struct excluded_lib *excluded_libs;

void
add_excluded_libs (const char *list)
{
  const char *p = list, *end;

  while (*p != '\0')
    {
      struct excluded_lib *entry;
      end = strpbrk (p, ",:");
      if (end == NULL)
	end = p + strlen (p);
      entry = (struct excluded_lib *) xmalloc (sizeof (*entry));
      entry->next = excluded_libs;
      entry->name = (char *) xmalloc (end - p + 1);
      memcpy (entry->name, p, end - p);
      entry->name[end - p] = '\0';
      excluded_libs = entry;
      if (*end == '\0')
	break;
      p = end + 1;
    }
}

static void
check_excluded_libs (bfd *abfd)
{
  struct excluded_lib *lib = excluded_libs;

  while (lib)
    {
      int len = strlen (lib->name);
      const char *filename = lbasename (abfd->filename);

      if (strcmp (lib->name, "ALL") == 0)
	{
	  abfd->no_export = TRUE;
	  return;
	}

      if (filename_ncmp (lib->name, filename, len) == 0
	  && (filename[len] == '\0'
	      || (filename[len] == '.' && filename[len + 1] == 'a'
		  && filename[len + 2] == '\0')))
	{
	  abfd->no_export = TRUE;
	  return;
	}

      lib = lib->next;
    }
}

/* Get the symbols for an input file.  */

bfd_boolean
load_symbols (lang_input_statement_type *entry,
	      lang_statement_list_type *place)
{
  char **matching;

  if (entry->flags.loaded)
    return TRUE;

  ldfile_open_file (entry);

  /* Do not process further if the file was missing.  */
  if (entry->flags.missing_file)
    return TRUE;

  if (!bfd_check_format (entry->the_bfd, bfd_archive)
      && !bfd_check_format_matches (entry->the_bfd, bfd_object, &matching))
    {
      bfd_error_type err;
      struct lang_input_statement_flags save_flags;
      extern FILE *yyin;

      err = bfd_get_error ();

      /* See if the emulation has some special knowledge.  */
      if (ldemul_unrecognized_file (entry))
	return TRUE;

      if (err == bfd_error_file_ambiguously_recognized)
	{
	  char **p;

	  einfo (_("%B: file not recognized: %E\n"), entry->the_bfd);
	  einfo (_("%B: matching formats:"), entry->the_bfd);
	  for (p = matching; *p != NULL; p++)
	    einfo (" %s", *p);
	  einfo ("%F\n");
	}
      else if (err != bfd_error_file_not_recognized
	       || place == NULL)
	einfo (_("%F%B: file not recognized: %E\n"), entry->the_bfd);

      bfd_close (entry->the_bfd);
      entry->the_bfd = NULL;

      /* Try to interpret the file as a linker script.  */
      save_flags = input_flags;
      ldfile_open_command_file (entry->filename);

      push_stat_ptr (place);
      input_flags.add_DT_NEEDED_for_regular
	= entry->flags.add_DT_NEEDED_for_regular;
      input_flags.add_DT_NEEDED_for_dynamic
	= entry->flags.add_DT_NEEDED_for_dynamic;
      input_flags.whole_archive = entry->flags.whole_archive;
      input_flags.dynamic = entry->flags.dynamic;

      ldfile_assumed_script = TRUE;
      parser_input = input_script;
      yyparse ();
      ldfile_assumed_script = FALSE;

      /* missing_file is sticky.  sysrooted will already have been
	 restored when seeing EOF in yyparse, but no harm to restore
	 again.  */
      save_flags.missing_file |= input_flags.missing_file;
      input_flags = save_flags;
      pop_stat_ptr ();
      fclose (yyin);
      yyin = NULL;
      entry->flags.loaded = TRUE;

      return TRUE;
    }

  if (ldemul_recognized_file (entry))
    return TRUE;

  /* We don't call ldlang_add_file for an archive.  Instead, the
     add_symbols entry point will call ldlang_add_file, via the
     add_archive_element callback, for each element of the archive
     which is used.  */
  switch (bfd_get_format (entry->the_bfd))
    {
    default:
      break;

    case bfd_object:
      if (!entry->flags.reload)
	ldlang_add_file (entry);
      if (trace_files || verbose)
	info_msg ("%I\n", entry);
      break;

    case bfd_archive:
      check_excluded_libs (entry->the_bfd);

      if (entry->flags.whole_archive)
	{
	  bfd *member = NULL;
	  bfd_boolean loaded = TRUE;

	  for (;;)
	    {
	      bfd *subsbfd;
	      member = bfd_openr_next_archived_file (entry->the_bfd, member);

	      if (member == NULL)
		break;

	      if (!bfd_check_format (member, bfd_object))
		{
		  einfo (_("%F%B: member %B in archive is not an object\n"),
			 entry->the_bfd, member);
		  loaded = FALSE;
		}

	      if (link_info.emitting_gnu_object_only)
		{
		  if (!cmdline_on_object_only_archive_list_p (member))
		    continue;
		}

	      subsbfd = member;
	      if (!(*link_info.callbacks
		    ->add_archive_element) (&link_info, member,
					    "--whole-archive", &subsbfd))
		abort ();

	      /* Potentially, the add_archive_element hook may have set a
		 substitute BFD for us.  */
	      if (!bfd_link_add_symbols (subsbfd, &link_info))
		{
		  einfo (_("%F%B: error adding symbols: %E\n"), member);
		  loaded = FALSE;
		}
	    }

	  entry->flags.loaded = loaded;
	  return loaded;
	}
      break;
    }

  if (bfd_link_add_symbols (entry->the_bfd, &link_info))
    entry->flags.loaded = TRUE;
  else
    einfo (_("%F%B: error adding symbols: %E\n"), entry->the_bfd);

  return entry->flags.loaded;
}

/* Handle a wild statement.  S->FILENAME or S->SECTION_LIST or both
   may be NULL, indicating that it is a wildcard.  Separate
   lang_input_section statements are created for each part of the
   expansion; they are added after the wild statement S.  OUTPUT is
   the output section.  */

static void
wild (lang_wild_statement_type *s,
      const char *target ATTRIBUTE_UNUSED,
      lang_output_section_statement_type *output)
{
  struct wildcard_list *sec;

  if (s->handler_data[0]
      && s->handler_data[0]->spec.sorted == by_name
      && !s->filenames_sorted)
    {
      lang_section_bst_type *tree;

      walk_wild (s, output_section_callback_fast, output);

      tree = s->tree;
      if (tree)
	{
	  output_section_callback_tree_to_list (s, tree, output);
	  s->tree = NULL;
	}
    }
  else
    walk_wild (s, output_section_callback, output);

  if (default_common_section == NULL)
    for (sec = s->section_list; sec != NULL; sec = sec->next)
      if (sec->spec.name != NULL && strcmp (sec->spec.name, "COMMON") == 0)
	{
	  /* Remember the section that common is going to in case we
	     later get something which doesn't know where to put it.  */
	  default_common_section = output;
	  break;
	}
}

/* Return TRUE iff target is the sought target.  */

static int
get_target (const bfd_target *target, void *data)
{
  const char *sought = (const char *) data;

  return strcmp (target->name, sought) == 0;
}

/* Like strcpy() but convert to lower case as well.  */

static void
stricpy (char *dest, char *src)
{
  char c;

  while ((c = *src++) != 0)
    *dest++ = TOLOWER (c);

  *dest = 0;
}

/* Remove the first occurrence of needle (if any) in haystack
   from haystack.  */

static void
strcut (char *haystack, char *needle)
{
  haystack = strstr (haystack, needle);

  if (haystack)
    {
      char *src;

      for (src = haystack + strlen (needle); *src;)
	*haystack++ = *src++;

      *haystack = 0;
    }
}

/* Compare two target format name strings.
   Return a value indicating how "similar" they are.  */

static int
name_compare (char *first, char *second)
{
  char *copy1;
  char *copy2;
  int result;

  copy1 = (char *) xmalloc (strlen (first) + 1);
  copy2 = (char *) xmalloc (strlen (second) + 1);

  /* Convert the names to lower case.  */
  stricpy (copy1, first);
  stricpy (copy2, second);

  /* Remove size and endian strings from the name.  */
  strcut (copy1, "big");
  strcut (copy1, "little");
  strcut (copy2, "big");
  strcut (copy2, "little");

  /* Return a value based on how many characters match,
     starting from the beginning.   If both strings are
     the same then return 10 * their length.  */
  for (result = 0; copy1[result] == copy2[result]; result++)
    if (copy1[result] == 0)
      {
	result *= 10;
	break;
      }

  free (copy1);
  free (copy2);

  return result;
}

/* Set by closest_target_match() below.  */
static const bfd_target *winner;

/* Scan all the valid bfd targets looking for one that has the endianness
   requirement that was specified on the command line, and is the nearest
   match to the original output target.  */

static int
closest_target_match (const bfd_target *target, void *data)
{
  const bfd_target *original = (const bfd_target *) data;

  if (command_line.endian == ENDIAN_BIG
      && target->byteorder != BFD_ENDIAN_BIG)
    return 0;

  if (command_line.endian == ENDIAN_LITTLE
      && target->byteorder != BFD_ENDIAN_LITTLE)
    return 0;

  /* Must be the same flavour.  */
  if (target->flavour != original->flavour)
    return 0;

  /* Ignore generic big and little endian elf vectors.  */
  if (strcmp (target->name, "elf32-big") == 0
      || strcmp (target->name, "elf64-big") == 0
      || strcmp (target->name, "elf32-little") == 0
      || strcmp (target->name, "elf64-little") == 0)
    return 0;

  /* If we have not found a potential winner yet, then record this one.  */
  if (winner == NULL)
    {
      winner = target;
      return 0;
    }

  /* Oh dear, we now have two potential candidates for a successful match.
     Compare their names and choose the better one.  */
  if (name_compare (target->name, original->name)
      > name_compare (winner->name, original->name))
    winner = target;

  /* Keep on searching until wqe have checked them all.  */
  return 0;
}

/* Return the BFD target format of the first input file.  */

static char *
get_first_input_target (void)
{
  char *target = NULL;

  LANG_FOR_EACH_INPUT_STATEMENT (s)
    {
      if (s->header.type == lang_input_statement_enum
	  && s->flags.real)
	{
	  ldfile_open_file (s);

	  if (s->the_bfd != NULL
	      && bfd_check_format (s->the_bfd, bfd_object))
	    {
	      target = bfd_get_target (s->the_bfd);

	      if (target != NULL)
		break;
	    }
	}
    }

  return target;
}

const char *
lang_get_output_target (void)
{
  const char *target;

  /* Has the user told us which output format to use?  */
  if (output_target != NULL)
    return output_target;

  /* No - has the current target been set to something other than
     the default?  */
  if (current_target != default_target && current_target != NULL)
    return current_target;

  /* No - can we determine the format of the first input file?  */
  target = get_first_input_target ();
  if (target != NULL)
    return target;

  /* Failed - use the default output target.  */
  return default_target;
}

/* Open the output file.  */

static void
open_output (const char *name)
{
  output_target = lang_get_output_target ();

  /* Has the user requested a particular endianness on the command
     line?  */
  if (command_line.endian != ENDIAN_UNSET)
    {
      const bfd_target *target;
      enum bfd_endian desired_endian;

      /* Get the chosen target.  */
      target = bfd_search_for_target (get_target, (void *) output_target);

      /* If the target is not supported, we cannot do anything.  */
      if (target != NULL)
	{
	  if (command_line.endian == ENDIAN_BIG)
	    desired_endian = BFD_ENDIAN_BIG;
	  else
	    desired_endian = BFD_ENDIAN_LITTLE;

	  /* See if the target has the wrong endianness.  This should
	     not happen if the linker script has provided big and
	     little endian alternatives, but some scrips don't do
	     this.  */
	  if (target->byteorder != desired_endian)
	    {
	      /* If it does, then see if the target provides
		 an alternative with the correct endianness.  */
	      if (target->alternative_target != NULL
		  && (target->alternative_target->byteorder == desired_endian))
		output_target = target->alternative_target->name;
	      else
		{
		  /* Try to find a target as similar as possible to
		     the default target, but which has the desired
		     endian characteristic.  */
		  bfd_search_for_target (closest_target_match,
					 (void *) target);

		  /* Oh dear - we could not find any targets that
		     satisfy our requirements.  */
		  if (winner == NULL)
		    einfo (_("%P: warning: could not find any targets"
			     " that match endianness requirement\n"));
		  else
		    output_target = winner->name;
		}
	    }
	}
    }

  link_info.output_bfd = bfd_openw (name, output_target);

  if (link_info.output_bfd == NULL)
    {
      if (bfd_get_error () == bfd_error_invalid_target)
	einfo (_("%P%F: target %s not found\n"), output_target);

      einfo (_("%P%F: cannot open output file %s: %E\n"), name);
    }

  delete_output_file_on_failure = TRUE;

  if (!bfd_set_format (link_info.output_bfd, bfd_object))
    einfo (_("%P%F:%s: can not make object file: %E\n"), name);
  if (!bfd_set_arch_mach (link_info.output_bfd,
			   ldfile_output_architecture,
			   ldfile_output_machine))
    einfo (_("%P%F:%s: can not set architecture: %E\n"), name);

  link_info.hash = bfd_link_hash_table_create (link_info.output_bfd);
  if (link_info.hash == NULL)
    einfo (_("%P%F: can not create hash table: %E\n"));

  bfd_set_gp_size (link_info.output_bfd, g_switch_value);
}

static void
ldlang_open_output (lang_statement_union_type *statement)
{
  switch (statement->header.type)
    {
    case lang_output_statement_enum:
      ASSERT (link_info.output_bfd == NULL);
      open_output (statement->output_statement.name);
      ldemul_set_output_arch ();
      if (config.magic_demand_paged
	  && !bfd_link_relocatable (&link_info))
	link_info.output_bfd->flags |= D_PAGED;
      else
	link_info.output_bfd->flags &= ~D_PAGED;
      if (config.text_read_only)
	link_info.output_bfd->flags |= WP_TEXT;
      else
	link_info.output_bfd->flags &= ~WP_TEXT;
      if (link_info.traditional_format)
	link_info.output_bfd->flags |= BFD_TRADITIONAL_FORMAT;
      else
	link_info.output_bfd->flags &= ~BFD_TRADITIONAL_FORMAT;
      break;

    case lang_target_statement_enum:
      current_target = statement->target_statement.target;
      break;
    default:
      break;
    }
}

static void
init_opb (void)
{
  unsigned x = bfd_arch_mach_octets_per_byte (ldfile_output_architecture,
					      ldfile_output_machine);
  opb_shift = 0;
  if (x > 1)
    while ((x & 1) == 0)
      {
	x >>= 1;
	++opb_shift;
      }
  ASSERT (x == 1);
}

/* Open all the input files.  */

enum open_bfd_mode
  {
    OPEN_BFD_NORMAL = 0,
    OPEN_BFD_FORCE = 1,
    OPEN_BFD_RESCAN = 2
  };
#ifdef ENABLE_PLUGINS
static lang_input_statement_type *plugin_insert = NULL;
#endif

static void
open_input_bfds (lang_statement_union_type *s, enum open_bfd_mode mode)
{
  for (; s != NULL; s = s->header.next)
    {
      switch (s->header.type)
	{
	case lang_constructors_statement_enum:
	  open_input_bfds (constructor_list.head, mode);
	  break;
	case lang_output_section_statement_enum:
	  open_input_bfds (s->output_section_statement.children.head, mode);
	  break;
	case lang_wild_statement_enum:
	  /* Maybe we should load the file's symbols.  */
	  if ((mode & OPEN_BFD_RESCAN) == 0
	      && s->wild_statement.filename
	      && !wildcardp (s->wild_statement.filename)
	      && !archive_path (s->wild_statement.filename))
	    lookup_name (s->wild_statement.filename);
	  open_input_bfds (s->wild_statement.children.head, mode);
	  break;
	case lang_group_statement_enum:
	  {
	    struct bfd_link_hash_entry *undefs;

	    /* We must continually search the entries in the group
	       until no new symbols are added to the list of undefined
	       symbols.  */

	    do
	      {
		undefs = link_info.hash->undefs_tail;
		open_input_bfds (s->group_statement.children.head,
				 mode | OPEN_BFD_FORCE);
	      }
	    while (undefs != link_info.hash->undefs_tail);
	  }
	  break;
	case lang_target_statement_enum:
	  current_target = s->target_statement.target;
	  break;
	case lang_input_statement_enum:
	  if (s->input_statement.flags.real)
	    {
	      lang_statement_union_type **os_tail;
	      lang_statement_list_type add;
	      bfd *abfd;

	      s->input_statement.target = current_target;

	      /* If we are being called from within a group, and this
		 is an archive which has already been searched, then
		 force it to be researched unless the whole archive
		 has been loaded already.  Do the same for a rescan.
		 Likewise reload --as-needed shared libs.  */
	      if (mode != OPEN_BFD_NORMAL
#ifdef ENABLE_PLUGINS
		  && ((mode & OPEN_BFD_RESCAN) == 0
		      || plugin_insert == NULL)
#endif
		  && s->input_statement.flags.loaded
		  && (abfd = s->input_statement.the_bfd) != NULL
		  && ((bfd_get_format (abfd) == bfd_archive
		       && !s->input_statement.flags.whole_archive)
		      || (bfd_get_format (abfd) == bfd_object
			  && ((abfd->flags) & DYNAMIC) != 0
			  && s->input_statement.flags.add_DT_NEEDED_for_regular
			  && bfd_get_flavour (abfd) == bfd_target_elf_flavour
			  && (elf_dyn_lib_class (abfd) & DYN_AS_NEEDED) != 0)))
		{
		  s->input_statement.flags.loaded = FALSE;
		  s->input_statement.flags.reload = TRUE;
		}

	      os_tail = lang_output_section_statement.tail;
	      lang_list_init (&add);

	      if (!load_symbols (&s->input_statement, &add))
		config.make_executable = FALSE;

	      if (add.head != NULL)
		{
		  /* If this was a script with output sections then
		     tack any added statements on to the end of the
		     list.  This avoids having to reorder the output
		     section statement list.  Very likely the user
		     forgot -T, and whatever we do here will not meet
		     naive user expectations.  */
		  if (os_tail != lang_output_section_statement.tail)
		    {
		      einfo (_("%P: warning: %s contains output sections;"
			       " did you forget -T?\n"),
			     s->input_statement.filename);
		      *stat_ptr->tail = add.head;
		      stat_ptr->tail = add.tail;
		    }
		  else
		    {
		      *add.tail = s->header.next;
		      s->header.next = add.head;
		    }
		}
	    }
#ifdef ENABLE_PLUGINS
	  /* If we have found the point at which a plugin added new
	     files, clear plugin_insert to enable archive rescan.  */
	  if (&s->input_statement == plugin_insert)
	    plugin_insert = NULL;
#endif
	  break;
	case lang_assignment_statement_enum:
	  if (s->assignment_statement.exp->assign.defsym)
	    /* This is from a --defsym on the command line.  */
	    exp_fold_tree_no_dot (s->assignment_statement.exp);
	  break;
	default:
	  break;
	}
    }

  /* Exit if any of the files were missing.  */
  if (input_flags.missing_file)
    einfo ("%F");
}

/* Add the supplied name to the symbol table as an undefined reference.
   This is a two step process as the symbol table doesn't even exist at
   the time the ld command line is processed.  First we put the name
   on a list, then, once the output file has been opened, transfer the
   name to the symbol table.  */

typedef struct bfd_sym_chain ldlang_undef_chain_list_type;

#define ldlang_undef_chain_list_head entry_symbol.next

void
ldlang_add_undef (const char *const name, bfd_boolean cmdline)
{
  ldlang_undef_chain_list_type *new_undef;

  undef_from_cmdline = undef_from_cmdline || cmdline;
  new_undef = (ldlang_undef_chain_list_type *) stat_alloc (sizeof (*new_undef));
  new_undef->next = ldlang_undef_chain_list_head;
  ldlang_undef_chain_list_head = new_undef;

  new_undef->name = xstrdup (name);

  if (link_info.output_bfd != NULL)
    insert_undefined (new_undef->name);
}

/* Insert NAME as undefined in the symbol table.  */

static void
insert_undefined (const char *name)
{
  struct bfd_link_hash_entry *h;

  h = bfd_link_hash_lookup (link_info.hash, name, TRUE, FALSE, TRUE);
  if (h == NULL)
    einfo (_("%P%F: bfd_link_hash_lookup failed: %E\n"));
  if (h->type == bfd_link_hash_new)
    {
      h->type = bfd_link_hash_undefined;
      h->u.undef.abfd = NULL;
      bfd_link_add_undef (link_info.hash, h);
    }
}

/* Run through the list of undefineds created above and place them
   into the linker hash table as undefined symbols belonging to the
   script file.  */

static void
lang_place_undefineds (void)
{
  ldlang_undef_chain_list_type *ptr;

  for (ptr = ldlang_undef_chain_list_head; ptr != NULL; ptr = ptr->next)
    insert_undefined (ptr->name);
}

/* Structure used to build the list of symbols that the user has required
   be defined.  */

struct require_defined_symbol
{
  const char *name;
  struct require_defined_symbol *next;
};

/* The list of symbols that the user has required be defined.  */

static struct require_defined_symbol *require_defined_symbol_list;

/* Add a new symbol NAME to the list of symbols that are required to be
   defined.  */

void
ldlang_add_require_defined (const char *const name)
{
  struct require_defined_symbol *ptr;

  ldlang_add_undef (name, TRUE);
  ptr = (struct require_defined_symbol *) stat_alloc (sizeof (*ptr));
  ptr->next = require_defined_symbol_list;
  ptr->name = strdup (name);
  require_defined_symbol_list = ptr;
}

/* Check that all symbols the user required to be defined, are defined,
   raise an error if we find a symbol that is not defined.  */

static void
ldlang_check_require_defined_symbols (void)
{
  struct require_defined_symbol *ptr;

  for (ptr = require_defined_symbol_list; ptr != NULL; ptr = ptr->next)
    {
      struct bfd_link_hash_entry *h;

      h = bfd_link_hash_lookup (link_info.hash, ptr->name,
				FALSE, FALSE, TRUE);
      if (h == NULL
	  || (h->type != bfd_link_hash_defined
	      && h->type != bfd_link_hash_defweak))
	einfo(_("%P%X: required symbol `%s' not defined\n"), ptr->name);
    }
}

/* Check for all readonly or some readwrite sections.  */

static void
check_input_sections
  (lang_statement_union_type *s,
   lang_output_section_statement_type *output_section_statement)
{
  for (; s != (lang_statement_union_type *) NULL; s = s->header.next)
    {
      switch (s->header.type)
	{
	case lang_wild_statement_enum:
	  walk_wild (&s->wild_statement, check_section_callback,
		     output_section_statement);
	  if (!output_section_statement->all_input_readonly)
	    return;
	  break;
	case lang_constructors_statement_enum:
	  check_input_sections (constructor_list.head,
				output_section_statement);
	  if (!output_section_statement->all_input_readonly)
	    return;
	  break;
	case lang_group_statement_enum:
	  check_input_sections (s->group_statement.children.head,
				output_section_statement);
	  if (!output_section_statement->all_input_readonly)
	    return;
	  break;
	default:
	  break;
	}
    }
}

/* Update wildcard statements if needed.  */

static void
update_wild_statements (lang_statement_union_type *s)
{
  struct wildcard_list *sec;

  switch (sort_section)
    {
    default:
      FAIL ();

    case none:
      break;

    case by_name:
    case by_alignment:
      for (; s != NULL; s = s->header.next)
	{
	  switch (s->header.type)
	    {
	    default:
	      break;

	    case lang_wild_statement_enum:
	      for (sec = s->wild_statement.section_list; sec != NULL;
		   sec = sec->next)
		{
		  switch (sec->spec.sorted)
		    {
		    case none:
		      sec->spec.sorted = sort_section;
		      break;
		    case by_name:
		      if (sort_section == by_alignment)
			sec->spec.sorted = by_name_alignment;
		      break;
		    case by_alignment:
		      if (sort_section == by_name)
			sec->spec.sorted = by_alignment_name;
		      break;
		    default:
		      break;
		    }
		}
	      break;

	    case lang_constructors_statement_enum:
	      update_wild_statements (constructor_list.head);
	      break;

	    case lang_output_section_statement_enum:
	      /* Don't sort .init/.fini sections.  */
	      if (strcmp (s->output_section_statement.name, ".init") != 0
		  && strcmp (s->output_section_statement.name, ".fini") != 0)
		update_wild_statements
		  (s->output_section_statement.children.head);
	      break;

	    case lang_group_statement_enum:
	      update_wild_statements (s->group_statement.children.head);
	      break;
	    }
	}
      break;
    }
}

/* Open input files and attach to output sections.  */

static void
map_input_to_output_sections
  (lang_statement_union_type *s, const char *target,
   lang_output_section_statement_type *os)
{
  for (; s != NULL; s = s->header.next)
    {
      lang_output_section_statement_type *tos;
      flagword flags;

      switch (s->header.type)
	{
	case lang_wild_statement_enum:
	  wild (&s->wild_statement, target, os);
	  break;
	case lang_constructors_statement_enum:
	  map_input_to_output_sections (constructor_list.head,
					target,
					os);
	  break;
	case lang_output_section_statement_enum:
	  tos = &s->output_section_statement;
	  if (tos->constraint != 0)
	    {
	      if (tos->constraint != ONLY_IF_RW
		  && tos->constraint != ONLY_IF_RO)
		break;
	      tos->all_input_readonly = TRUE;
	      check_input_sections (tos->children.head, tos);
	      if (tos->all_input_readonly != (tos->constraint == ONLY_IF_RO))
		{
		  tos->constraint = -1;
		  break;
		}
	    }
	  map_input_to_output_sections (tos->children.head,
					target,
					tos);
	  break;
	case lang_output_statement_enum:
	  break;
	case lang_target_statement_enum:
	  target = s->target_statement.target;
	  break;
	case lang_group_statement_enum:
	  map_input_to_output_sections (s->group_statement.children.head,
					target,
					os);
	  break;
	case lang_data_statement_enum:
	  /* Make sure that any sections mentioned in the expression
	     are initialized.  */
	  exp_init_os (s->data_statement.exp);
	  /* The output section gets CONTENTS, ALLOC and LOAD, but
	     these may be overridden by the script.  */
	  flags = SEC_HAS_CONTENTS | SEC_ALLOC | SEC_LOAD;
	  switch (os->sectype)
	    {
	    case normal_section:
	    case overlay_section:
	      break;
	    case noalloc_section:
	      flags = SEC_HAS_CONTENTS;
	      break;
	    case noload_section:
	      if (bfd_get_flavour (link_info.output_bfd)
		  == bfd_target_elf_flavour)
		flags = SEC_NEVER_LOAD | SEC_ALLOC;
	      else
		flags = SEC_NEVER_LOAD | SEC_HAS_CONTENTS;
	      break;
	    }
	  if (os->bfd_section == NULL)
	    init_os (os, flags);
	  else
	    os->bfd_section->flags |= flags;
	  break;
	case lang_input_section_enum:
	  break;
	case lang_fill_statement_enum:
	case lang_object_symbols_statement_enum:
	case lang_reloc_statement_enum:
	case lang_padding_statement_enum:
	case lang_input_statement_enum:
	  if (os != NULL && os->bfd_section == NULL)
	    init_os (os, 0);
	  break;
	case lang_assignment_statement_enum:
	  if (os != NULL && os->bfd_section == NULL)
	    init_os (os, 0);

	  /* Make sure that any sections mentioned in the assignment
	     are initialized.  */
	  exp_init_os (s->assignment_statement.exp);
	  break;
	case lang_address_statement_enum:
	  /* Mark the specified section with the supplied address.
	     If this section was actually a segment marker, then the
	     directive is ignored if the linker script explicitly
	     processed the segment marker.  Originally, the linker
	     treated segment directives (like -Ttext on the
	     command-line) as section directives.  We honor the
	     section directive semantics for backwards compatibilty;
	     linker scripts that do not specifically check for
	     SEGMENT_START automatically get the old semantics.  */
	  if (!s->address_statement.segment
	      || !s->address_statement.segment->used)
	    {
	      const char *name = s->address_statement.section_name;

	      /* Create the output section statement here so that
		 orphans with a set address will be placed after other
		 script sections.  If we let the orphan placement code
		 place them in amongst other sections then the address
		 will affect following script sections, which is
		 likely to surprise naive users.  */
	      tos = lang_output_section_statement_lookup (name, 0, TRUE);
	      tos->addr_tree = s->address_statement.address;
	      if (tos->bfd_section == NULL)
		init_os (tos, 0);
	    }
	  break;
	case lang_insert_statement_enum:
	  break;
	}
    }
}

/* An insert statement snips out all the linker statements from the
   start of the list and places them after the output section
   statement specified by the insert.  This operation is complicated
   by the fact that we keep a doubly linked list of output section
   statements as well as the singly linked list of all statements.  */

static void
process_insert_statements (void)
{
  lang_statement_union_type **s;
  lang_output_section_statement_type *first_os = NULL;
  lang_output_section_statement_type *last_os = NULL;
  lang_output_section_statement_type *os;

  /* "start of list" is actually the statement immediately after
     the special abs_section output statement, so that it isn't
     reordered.  */
  s = &lang_output_section_statement.head;
  while (*(s = &(*s)->header.next) != NULL)
    {
      if ((*s)->header.type == lang_output_section_statement_enum)
	{
	  /* Keep pointers to the first and last output section
	     statement in the sequence we may be about to move.  */
	  os = &(*s)->output_section_statement;

	  ASSERT (last_os == NULL || last_os->next == os);
	  last_os = os;

	  /* Set constraint negative so that lang_output_section_find
	     won't match this output section statement.  At this
	     stage in linking constraint has values in the range
	     [-1, ONLY_IN_RW].  */
	  last_os->constraint = -2 - last_os->constraint;
	  if (first_os == NULL)
	    first_os = last_os;
	}
      else if ((*s)->header.type == lang_insert_statement_enum)
	{
	  lang_insert_statement_type *i = &(*s)->insert_statement;
	  lang_output_section_statement_type *where;
	  lang_statement_union_type **ptr;
	  lang_statement_union_type *first;

	  where = lang_output_section_find (i->where);
	  if (where != NULL && i->is_before)
	    {
	      do
		where = where->prev;
	      while (where != NULL && where->constraint < 0);
	    }
	  if (where == NULL)
	    {
	      einfo (_("%F%P: %s not found for insert\n"), i->where);
	      return;
	    }

	  /* Deal with reordering the output section statement list.  */
	  if (last_os != NULL)
	    {
	      asection *first_sec, *last_sec;
	      struct lang_output_section_statement_struct **next;

	      /* Snip out the output sections we are moving.  */
	      first_os->prev->next = last_os->next;
	      if (last_os->next == NULL)
		{
		  next = &first_os->prev->next;
		  lang_output_section_statement.tail
		    = (lang_statement_union_type **) next;
		}
	      else
		last_os->next->prev = first_os->prev;
	      /* Add them in at the new position.  */
	      last_os->next = where->next;
	      if (where->next == NULL)
		{
		  next = &last_os->next;
		  lang_output_section_statement.tail
		    = (lang_statement_union_type **) next;
		}
	      else
		where->next->prev = last_os;
	      first_os->prev = where;
	      where->next = first_os;

	      /* Move the bfd sections in the same way.  */
	      first_sec = NULL;
	      last_sec = NULL;
	      for (os = first_os; os != NULL; os = os->next)
		{
		  os->constraint = -2 - os->constraint;
		  if (os->bfd_section != NULL
		      && os->bfd_section->owner != NULL)
		    {
		      last_sec = os->bfd_section;
		      if (first_sec == NULL)
			first_sec = last_sec;
		    }
		  if (os == last_os)
		    break;
		}
	      if (last_sec != NULL)
		{
		  asection *sec = where->bfd_section;
		  if (sec == NULL)
		    sec = output_prev_sec_find (where);

		  /* The place we want to insert must come after the
		     sections we are moving.  So if we find no
		     section or if the section is the same as our
		     last section, then no move is needed.  */
		  if (sec != NULL && sec != last_sec)
		    {
		      /* Trim them off.  */
		      if (first_sec->prev != NULL)
			first_sec->prev->next = last_sec->next;
		      else
			link_info.output_bfd->sections = last_sec->next;
		      if (last_sec->next != NULL)
			last_sec->next->prev = first_sec->prev;
		      else
			link_info.output_bfd->section_last = first_sec->prev;
		      /* Add back.  */
		      last_sec->next = sec->next;
		      if (sec->next != NULL)
			sec->next->prev = last_sec;
		      else
			link_info.output_bfd->section_last = last_sec;
		      first_sec->prev = sec;
		      sec->next = first_sec;
		    }
		}

	      first_os = NULL;
	      last_os = NULL;
	    }

	  ptr = insert_os_after (where);
	  /* Snip everything after the abs_section output statement we
	     know is at the start of the list, up to and including
	     the insert statement we are currently processing.  */
	  first = lang_output_section_statement.head->header.next;
	  lang_output_section_statement.head->header.next = (*s)->header.next;
	  /* Add them back where they belong.  */
	  *s = *ptr;
	  if (*s == NULL)
	    statement_list.tail = s;
	  *ptr = first;
	  s = &lang_output_section_statement.head;
	}
    }

  /* Undo constraint twiddling.  */
  for (os = first_os; os != NULL; os = os->next)
    {
      os->constraint = -2 - os->constraint;
      if (os == last_os)
	break;
    }
}

/* An output section might have been removed after its statement was
   added.  For example, ldemul_before_allocation can remove dynamic
   sections if they turn out to be not needed.  Clean them up here.  */

void
strip_excluded_output_sections (void)
{
  lang_output_section_statement_type *os;

  /* Run lang_size_sections (if not already done).  */
  if (expld.phase != lang_mark_phase_enum)
    {
      expld.phase = lang_mark_phase_enum;
      expld.dataseg.phase = exp_dataseg_none;
      one_lang_size_sections_pass (NULL, FALSE);
      lang_reset_memory_regions ();
    }

  for (os = &lang_output_section_statement.head->output_section_statement;
       os != NULL;
       os = os->next)
    {
      asection *output_section;
      bfd_boolean exclude;

      if (os->constraint < 0)
	continue;

      output_section = os->bfd_section;
      if (output_section == NULL)
	continue;

      exclude = (output_section->rawsize == 0
		 && (output_section->flags & SEC_KEEP) == 0
		 && !bfd_section_removed_from_list (link_info.output_bfd,
						    output_section));

      /* Some sections have not yet been sized, notably .gnu.version,
	 .dynsym, .dynstr and .hash.  These all have SEC_LINKER_CREATED
	 input sections, so don't drop output sections that have such
	 input sections unless they are also marked SEC_EXCLUDE.  */
      if (exclude && output_section->map_head.s != NULL)
	{
	  asection *s;

	  for (s = output_section->map_head.s; s != NULL; s = s->map_head.s)
	    if ((s->flags & SEC_EXCLUDE) == 0
		&& ((s->flags & SEC_LINKER_CREATED) != 0
		    || link_info.emitrelocations))
	      {
		exclude = FALSE;
		break;
	      }
	}

      if (exclude)
	{
	  /* We don't set bfd_section to NULL since bfd_section of the
	     removed output section statement may still be used.  */
	  if (!os->update_dot)
	    os->ignored = TRUE;
	  output_section->flags |= SEC_EXCLUDE;
	  bfd_section_list_remove (link_info.output_bfd, output_section);
	  link_info.output_bfd->section_count--;
	}
    }
}

/* Called from ldwrite to clear out asection.map_head and
   asection.map_tail for use as link_orders in ldwrite.
   FIXME: Except for sh64elf.em which starts creating link_orders in
   its after_allocation routine so needs to call it early.  */

void
lang_clear_os_map (void)
{
  lang_output_section_statement_type *os;

  if (map_head_is_link_order)
    return;

  for (os = &lang_output_section_statement.head->output_section_statement;
       os != NULL;
       os = os->next)
    {
      asection *output_section;

      if (os->constraint < 0)
	continue;

      output_section = os->bfd_section;
      if (output_section == NULL)
	continue;

      /* TODO: Don't just junk map_head.s, turn them into link_orders.  */
      output_section->map_head.link_order = NULL;
      output_section->map_tail.link_order = NULL;
    }

  /* Stop future calls to lang_add_section from messing with map_head
     and map_tail link_order fields.  */
  map_head_is_link_order = TRUE;
}

static void
print_output_section_statement
  (lang_output_section_statement_type *output_section_statement)
{
  asection *section = output_section_statement->bfd_section;
  int len;

  if (output_section_statement != abs_output_section)
    {
      minfo ("\n%s", output_section_statement->name);

      if (section != NULL)
	{
	  print_dot = section->vma;

	  len = strlen (output_section_statement->name);
	  if (len >= SECTION_NAME_MAP_LENGTH - 1)
	    {
	      print_nl ();
	      len = 0;
	    }
	  while (len < SECTION_NAME_MAP_LENGTH)
	    {
	      print_space ();
	      ++len;
	    }

	  minfo ("0x%V %W", section->vma, TO_ADDR (section->size));

	  if (section->vma != section->lma)
	    minfo (_(" load address 0x%V"), section->lma);

	  if (output_section_statement->update_dot_tree != NULL)
	    exp_fold_tree (output_section_statement->update_dot_tree,
			   bfd_abs_section_ptr, &print_dot);
	}

      print_nl ();
    }

  print_statement_list (output_section_statement->children.head,
			output_section_statement);
}

static void
print_assignment (lang_assignment_statement_type *assignment,
		  lang_output_section_statement_type *output_section)
{
  unsigned int i;
  bfd_boolean is_dot;
  etree_type *tree;
  asection *osec;

  for (i = 0; i < SECTION_NAME_MAP_LENGTH; i++)
    print_space ();

  if (assignment->exp->type.node_class == etree_assert)
    {
      is_dot = FALSE;
      tree = assignment->exp->assert_s.child;
    }
  else
    {
      const char *dst = assignment->exp->assign.dst;

      is_dot = (dst[0] == '.' && dst[1] == 0);
      if (!is_dot)
	expld.assign_name = dst;
      tree = assignment->exp->assign.src;
    }

  osec = output_section->bfd_section;
  if (osec == NULL)
    osec = bfd_abs_section_ptr;

  if (assignment->exp->type.node_class != etree_provide)
    exp_fold_tree (tree, osec, &print_dot);
  else
    expld.result.valid_p = FALSE;

  if (expld.result.valid_p)
    {
      bfd_vma value;

      if (assignment->exp->type.node_class == etree_assert
	  || is_dot
	  || expld.assign_name != NULL)
	{
	  value = expld.result.value;

	  if (expld.result.section != NULL)
	    value += expld.result.section->vma;

	  minfo ("0x%V", value);
	  if (is_dot)
	    print_dot = value;
	}
      else
	{
	  struct bfd_link_hash_entry *h;

	  h = bfd_link_hash_lookup (link_info.hash, assignment->exp->assign.dst,
				    FALSE, FALSE, TRUE);
	  if (h)
	    {
	      value = h->u.def.value;
	      value += h->u.def.section->output_section->vma;
	      value += h->u.def.section->output_offset;

	      minfo ("[0x%V]", value);
	    }
	  else
	    minfo ("[unresolved]");
	}
    }
  else
    {
      if (assignment->exp->type.node_class == etree_provide)
	minfo ("[!provide]");
      else
	minfo ("*undef*   ");
#ifdef BFD64
      minfo ("        ");
#endif
    }
  expld.assign_name = NULL;

  minfo ("                ");
  exp_print_tree (assignment->exp);
  print_nl ();
}

static void
print_input_statement (lang_input_statement_type *statm)
{
  if (statm->filename != NULL
      && (statm->the_bfd == NULL
	  || (statm->the_bfd->flags & BFD_LINKER_CREATED) == 0))
    fprintf (config.map_file, "LOAD %s\n", statm->filename);
}

/* Print all symbols defined in a particular section.  This is called
   via bfd_link_hash_traverse, or by print_all_symbols.  */

static bfd_boolean
print_one_symbol (struct bfd_link_hash_entry *hash_entry, void *ptr)
{
  asection *sec = (asection *) ptr;

  if ((hash_entry->type == bfd_link_hash_defined
       || hash_entry->type == bfd_link_hash_defweak)
      && sec == hash_entry->u.def.section)
    {
      int i;

      for (i = 0; i < SECTION_NAME_MAP_LENGTH; i++)
	print_space ();
      minfo ("0x%V   ",
	     (hash_entry->u.def.value
	      + hash_entry->u.def.section->output_offset
	      + hash_entry->u.def.section->output_section->vma));

      minfo ("             %T\n", hash_entry->root.string);
    }

  return TRUE;
}

static int
hash_entry_addr_cmp (const void *a, const void *b)
{
  const struct bfd_link_hash_entry *l = *(const struct bfd_link_hash_entry **)a;
  const struct bfd_link_hash_entry *r = *(const struct bfd_link_hash_entry **)b;

  if (l->u.def.value < r->u.def.value)
    return -1;
  else if (l->u.def.value > r->u.def.value)
    return 1;
  else
    return 0;
}

static void
print_all_symbols (asection *sec)
{
  input_section_userdata_type *ud
    = (input_section_userdata_type *) get_userdata (sec);
  struct map_symbol_def *def;
  struct bfd_link_hash_entry **entries;
  unsigned int i;

  if (!ud)
    return;

  *ud->map_symbol_def_tail = 0;

  /* Sort the symbols by address.  */
  entries = (struct bfd_link_hash_entry **)
      obstack_alloc (&map_obstack,
		     ud->map_symbol_def_count * sizeof (*entries));

  for (i = 0, def = ud->map_symbol_def_head; def; def = def->next, i++)
    entries[i] = def->entry;

  qsort (entries, ud->map_symbol_def_count, sizeof (*entries),
	 hash_entry_addr_cmp);

  /* Print the symbols.  */
  for (i = 0; i < ud->map_symbol_def_count; i++)
    print_one_symbol (entries[i], sec);

  obstack_free (&map_obstack, entries);
}

/* Print information about an input section to the map file.  */

static void
print_input_section (asection *i, bfd_boolean is_discarded)
{
  bfd_size_type size = i->size;
  int len;
  bfd_vma addr;

  init_opb ();

  print_space ();
  minfo ("%s", i->name);

  len = 1 + strlen (i->name);
  if (len >= SECTION_NAME_MAP_LENGTH - 1)
    {
      print_nl ();
      len = 0;
    }
  while (len < SECTION_NAME_MAP_LENGTH)
    {
      print_space ();
      ++len;
    }

  if (i->output_section != NULL
      && i->output_section->owner == link_info.output_bfd)
    addr = i->output_section->vma + i->output_offset;
  else
    {
      addr = print_dot;
      if (!is_discarded)
	size = 0;
    }

  minfo ("0x%V %W %B\n", addr, size, i->owner);

  if (size != i->rawsize && i->rawsize != 0)
    {
      len = SECTION_NAME_MAP_LENGTH + 3;
#ifdef BFD64
      len += 16;
#else
      len += 8;
#endif
      while (len > 0)
	{
	  print_space ();
	  --len;
	}

      minfo (_("%W (size before relaxing)\n"), i->rawsize);
    }

  if (i->output_section != NULL
      && i->output_section->owner == link_info.output_bfd)
    {
      if (link_info.reduce_memory_overheads)
	bfd_link_hash_traverse (link_info.hash, print_one_symbol, i);
      else
	print_all_symbols (i);

      /* Update print_dot, but make sure that we do not move it
	 backwards - this could happen if we have overlays and a
	 later overlay is shorter than an earier one.  */
      if (addr + TO_ADDR (size) > print_dot)
	print_dot = addr + TO_ADDR (size);
    }
}

static void
print_fill_statement (lang_fill_statement_type *fill)
{
  size_t size;
  unsigned char *p;
  fputs (" FILL mask 0x", config.map_file);
  for (p = fill->fill->data, size = fill->fill->size; size != 0; p++, size--)
    fprintf (config.map_file, "%02x", *p);
  fputs ("\n", config.map_file);
}

static void
print_data_statement (lang_data_statement_type *data)
{
  int i;
  bfd_vma addr;
  bfd_size_type size;
  const char *name;

  init_opb ();
  for (i = 0; i < SECTION_NAME_MAP_LENGTH; i++)
    print_space ();

  addr = data->output_offset;
  if (data->output_section != NULL)
    addr += data->output_section->vma;

  switch (data->type)
    {
    default:
      abort ();
    case BYTE:
      size = BYTE_SIZE;
      name = "BYTE";
      break;
    case SHORT:
      size = SHORT_SIZE;
      name = "SHORT";
      break;
    case LONG:
      size = LONG_SIZE;
      name = "LONG";
      break;
    case QUAD:
      size = QUAD_SIZE;
      name = "QUAD";
      break;
    case SQUAD:
      size = QUAD_SIZE;
      name = "SQUAD";
      break;
    }

  if (size < TO_SIZE ((unsigned) 1))
    size = TO_SIZE ((unsigned) 1);
  minfo ("0x%V %W %s 0x%v", addr, TO_ADDR (size), name, data->value);

  if (data->exp->type.node_class != etree_value)
    {
      print_space ();
      exp_print_tree (data->exp);
    }

  print_nl ();

  print_dot = addr + TO_ADDR (size);
}

/* Print an address statement.  These are generated by options like
   -Ttext.  */

static void
print_address_statement (lang_address_statement_type *address)
{
  minfo (_("Address of section %s set to "), address->section_name);
  exp_print_tree (address->address);
  print_nl ();
}

/* Print a reloc statement.  */

static void
print_reloc_statement (lang_reloc_statement_type *reloc)
{
  int i;
  bfd_vma addr;
  bfd_size_type size;

  init_opb ();
  for (i = 0; i < SECTION_NAME_MAP_LENGTH; i++)
    print_space ();

  addr = reloc->output_offset;
  if (reloc->output_section != NULL)
    addr += reloc->output_section->vma;

  size = bfd_get_reloc_size (reloc->howto);

  minfo ("0x%V %W RELOC %s ", addr, TO_ADDR (size), reloc->howto->name);

  if (reloc->name != NULL)
    minfo ("%s+", reloc->name);
  else
    minfo ("%s+", reloc->section->name);

  exp_print_tree (reloc->addend_exp);

  print_nl ();

  print_dot = addr + TO_ADDR (size);
}

static void
print_padding_statement (lang_padding_statement_type *s)
{
  int len;
  bfd_vma addr;

  init_opb ();
  minfo (" *fill*");

  len = sizeof " *fill*" - 1;
  while (len < SECTION_NAME_MAP_LENGTH)
    {
      print_space ();
      ++len;
    }

  addr = s->output_offset;
  if (s->output_section != NULL)
    addr += s->output_section->vma;
  minfo ("0x%V %W ", addr, TO_ADDR (s->size));

  if (s->fill->size != 0)
    {
      size_t size;
      unsigned char *p;
      for (p = s->fill->data, size = s->fill->size; size != 0; p++, size--)
	fprintf (config.map_file, "%02x", *p);
    }

  print_nl ();

  print_dot = addr + TO_ADDR (s->size);
}

static void
print_wild_statement (lang_wild_statement_type *w,
		      lang_output_section_statement_type *os)
{
  struct wildcard_list *sec;

  print_space ();

  if (w->filenames_sorted)
    minfo ("SORT(");
  if (w->filename != NULL)
    minfo ("%s", w->filename);
  else
    minfo ("*");
  if (w->filenames_sorted)
    minfo (")");

  minfo ("(");
  for (sec = w->section_list; sec; sec = sec->next)
    {
      if (sec->spec.sorted)
	minfo ("SORT(");
      if (sec->spec.exclude_name_list != NULL)
	{
	  name_list *tmp;
	  minfo ("EXCLUDE_FILE(%s", sec->spec.exclude_name_list->name);
	  for (tmp = sec->spec.exclude_name_list->next; tmp; tmp = tmp->next)
	    minfo (" %s", tmp->name);
	  minfo (") ");
	}
      if (sec->spec.name != NULL)
	minfo ("%s", sec->spec.name);
      else
	minfo ("*");
      if (sec->spec.sorted)
	minfo (")");
      if (sec->next)
	minfo (" ");
    }
  minfo (")");

  print_nl ();

  print_statement_list (w->children.head, os);
}

/* Print a group statement.  */

static void
print_group (lang_group_statement_type *s,
	     lang_output_section_statement_type *os)
{
  fprintf (config.map_file, "START GROUP\n");
  print_statement_list (s->children.head, os);
  fprintf (config.map_file, "END GROUP\n");
}

/* Print the list of statements in S.
   This can be called for any statement type.  */

static void
print_statement_list (lang_statement_union_type *s,
		      lang_output_section_statement_type *os)
{
  while (s != NULL)
    {
      print_statement (s, os);
      s = s->header.next;
    }
}

/* Print the first statement in statement list S.
   This can be called for any statement type.  */

static void
print_statement (lang_statement_union_type *s,
		 lang_output_section_statement_type *os)
{
  switch (s->header.type)
    {
    default:
      fprintf (config.map_file, _("Fail with %d\n"), s->header.type);
      FAIL ();
      break;
    case lang_constructors_statement_enum:
      if (constructor_list.head != NULL)
	{
	  if (constructors_sorted)
	    minfo (" SORT (CONSTRUCTORS)\n");
	  else
	    minfo (" CONSTRUCTORS\n");
	  print_statement_list (constructor_list.head, os);
	}
      break;
    case lang_wild_statement_enum:
      print_wild_statement (&s->wild_statement, os);
      break;
    case lang_address_statement_enum:
      print_address_statement (&s->address_statement);
      break;
    case lang_object_symbols_statement_enum:
      minfo (" CREATE_OBJECT_SYMBOLS\n");
      break;
    case lang_fill_statement_enum:
      print_fill_statement (&s->fill_statement);
      break;
    case lang_data_statement_enum:
      print_data_statement (&s->data_statement);
      break;
    case lang_reloc_statement_enum:
      print_reloc_statement (&s->reloc_statement);
      break;
    case lang_input_section_enum:
      print_input_section (s->input_section.section, FALSE);
      break;
    case lang_padding_statement_enum:
      print_padding_statement (&s->padding_statement);
      break;
    case lang_output_section_statement_enum:
      print_output_section_statement (&s->output_section_statement);
      break;
    case lang_assignment_statement_enum:
      print_assignment (&s->assignment_statement, os);
      break;
    case lang_target_statement_enum:
      fprintf (config.map_file, "TARGET(%s)\n", s->target_statement.target);
      break;
    case lang_output_statement_enum:
      minfo ("OUTPUT(%s", s->output_statement.name);
      if (output_target != NULL)
	minfo (" %s", output_target);
      minfo (")\n");
      break;
    case lang_input_statement_enum:
      print_input_statement (&s->input_statement);
      break;
    case lang_group_statement_enum:
      print_group (&s->group_statement, os);
      break;
    case lang_insert_statement_enum:
      minfo ("INSERT %s %s\n",
	     s->insert_statement.is_before ? "BEFORE" : "AFTER",
	     s->insert_statement.where);
      break;
    }
}

static void
print_statements (void)
{
  print_statement_list (statement_list.head, abs_output_section);
}

/* Print the first N statements in statement list S to STDERR.
   If N == 0, nothing is printed.
   If N < 0, the entire list is printed.
   Intended to be called from GDB.  */

void
dprint_statement (lang_statement_union_type *s, int n)
{
  FILE *map_save = config.map_file;

  config.map_file = stderr;

  if (n < 0)
    print_statement_list (s, abs_output_section);
  else
    {
      while (s && --n >= 0)
	{
	  print_statement (s, abs_output_section);
	  s = s->header.next;
	}
    }

  config.map_file = map_save;
}

static void
insert_pad (lang_statement_union_type **ptr,
	    fill_type *fill,
	    bfd_size_type alignment_needed,
	    asection *output_section,
	    bfd_vma dot)
{
  static fill_type zero_fill;
  lang_statement_union_type *pad = NULL;

  if (ptr != &statement_list.head)
    pad = ((lang_statement_union_type *)
	   ((char *) ptr - offsetof (lang_statement_union_type, header.next)));
  if (pad != NULL
      && pad->header.type == lang_padding_statement_enum
      && pad->padding_statement.output_section == output_section)
    {
      /* Use the existing pad statement.  */
    }
  else if ((pad = *ptr) != NULL
	   && pad->header.type == lang_padding_statement_enum
	   && pad->padding_statement.output_section == output_section)
    {
      /* Use the existing pad statement.  */
    }
  else
    {
      /* Make a new padding statement, linked into existing chain.  */
      pad = (lang_statement_union_type *)
	  stat_alloc (sizeof (lang_padding_statement_type));
      pad->header.next = *ptr;
      *ptr = pad;
      pad->header.type = lang_padding_statement_enum;
      pad->padding_statement.output_section = output_section;
      if (fill == NULL)
	fill = &zero_fill;
      pad->padding_statement.fill = fill;
    }
  pad->padding_statement.output_offset = dot - output_section->vma;
  pad->padding_statement.size = alignment_needed;
  output_section->size = TO_SIZE (dot + TO_ADDR (alignment_needed)
				  - output_section->vma);
}

/* Work out how much this section will move the dot point.  */

static bfd_vma
size_input_section
  (lang_statement_union_type **this_ptr,
   lang_output_section_statement_type *output_section_statement,
   fill_type *fill,
   bfd_vma dot)
{
  lang_input_section_type *is = &((*this_ptr)->input_section);
  asection *i = is->section;
  asection *o = output_section_statement->bfd_section;

  if (i->sec_info_type == SEC_INFO_TYPE_JUST_SYMS)
    i->output_offset = i->vma - o->vma;
  else if ((i->flags & SEC_EXCLUDE) != 0)
    i->output_offset = dot - o->vma;
  else
    {
      bfd_size_type alignment_needed;

      /* Align this section first to the input sections requirement,
	 then to the output section's requirement.  If this alignment
	 is greater than any seen before, then record it too.  Perform
	 the alignment by inserting a magic 'padding' statement.  */

      if (output_section_statement->subsection_alignment != -1)
	i->alignment_power = output_section_statement->subsection_alignment;

      if (o->alignment_power < i->alignment_power)
	o->alignment_power = i->alignment_power;

      alignment_needed = align_power (dot, i->alignment_power) - dot;

      if (alignment_needed != 0)
	{
	  insert_pad (this_ptr, fill, TO_SIZE (alignment_needed), o, dot);
	  dot += alignment_needed;
	}

      /* Remember where in the output section this input section goes.  */
      i->output_offset = dot - o->vma;

      /* Mark how big the output section must be to contain this now.  */
      dot += TO_ADDR (i->size);
      o->size = TO_SIZE (dot - o->vma);
    }

  return dot;
}

struct check_sec
{
  asection *sec;
  bfd_boolean warned;
};

static int
sort_sections_by_lma (const void *arg1, const void *arg2)
{
  const asection *sec1 = ((const struct check_sec *) arg1)->sec;
  const asection *sec2 = ((const struct check_sec *) arg2)->sec;

  if (sec1->lma < sec2->lma)
    return -1;
  else if (sec1->lma > sec2->lma)
    return 1;
  else if (sec1->id < sec2->id)
    return -1;
  else if (sec1->id > sec2->id)
    return 1;

  return 0;
}

static int
sort_sections_by_vma (const void *arg1, const void *arg2)
{
  const asection *sec1 = ((const struct check_sec *) arg1)->sec;
  const asection *sec2 = ((const struct check_sec *) arg2)->sec;

  if (sec1->vma < sec2->vma)
    return -1;
  else if (sec1->vma > sec2->vma)
    return 1;
  else if (sec1->id < sec2->id)
    return -1;
  else if (sec1->id > sec2->id)
    return 1;

  return 0;
}

#define IS_TBSS(s) \
  ((s->flags & (SEC_LOAD | SEC_THREAD_LOCAL)) == SEC_THREAD_LOCAL)

#define IGNORE_SECTION(s) \
  ((s->flags & SEC_ALLOC) == 0 || IS_TBSS (s))

/* Check to see if any allocated sections overlap with other allocated
   sections.  This can happen if a linker script specifies the output
   section addresses of the two sections.  Also check whether any memory
   region has overflowed.  */

static void
lang_check_section_addresses (void)
{
  asection *s, *p;
  struct check_sec *sections;
  size_t i, count;
  bfd_vma s_start;
  bfd_vma s_end;
  bfd_vma p_start = 0;
  bfd_vma p_end = 0;
  lang_memory_region_type *m;
  bfd_boolean overlays;

  if (bfd_count_sections (link_info.output_bfd) <= 1)
    return;

  count = bfd_count_sections (link_info.output_bfd);
  sections = XNEWVEC (struct check_sec, count);

  /* Scan all sections in the output list.  */
  count = 0;
  for (s = link_info.output_bfd->sections; s != NULL; s = s->next)
    {
      if (IGNORE_SECTION (s)
	  || s->size == 0)
	continue;

      sections[count].sec = s;
      sections[count].warned = FALSE;
      count++;
    }

  if (count <= 1)
    {
      free (sections);
      return;
    }

  qsort (sections, count, sizeof (*sections), sort_sections_by_lma);

  /* First check section LMAs.  There should be no overlap of LMAs on
     loadable sections, even with overlays.  */
  for (p = NULL, i = 0; i < count; i++)
    {
      s = sections[i].sec;
      if ((s->flags & SEC_LOAD) != 0)
	{
	  s_start = s->lma;
	  s_end = s_start + TO_ADDR (s->size) - 1;

	  /* Look for an overlap.  We have sorted sections by lma, so
	     we know that s_start >= p_start.  Besides the obvious
	     case of overlap when the current section starts before
	     the previous one ends, we also must have overlap if the
	     previous section wraps around the address space.  */
	  if (p != NULL
	      && (s_start <= p_end
		  || p_end < p_start))
	    {
	      einfo (_("%X%P: section %s LMA [%V,%V]"
		       " overlaps section %s LMA [%V,%V]\n"),
		     s->name, s_start, s_end, p->name, p_start, p_end);
	      sections[i].warned = TRUE;
	    }
	  p = s;
	  p_start = s_start;
	  p_end = s_end;
	}
    }

  /* If any non-zero size allocated section (excluding tbss) starts at
     exactly the same VMA as another such section, then we have
     overlays.  Overlays generated by the OVERLAY keyword will have
     this property.  It is possible to intentionally generate overlays
     that fail this test, but it would be unusual.  */
  qsort (sections, count, sizeof (*sections), sort_sections_by_vma);
  overlays = FALSE;
  p_start = sections[0].sec->vma;
  for (i = 1; i < count; i++)
    {
      s_start = sections[i].sec->vma;
      if (p_start == s_start)
	{
	  overlays = TRUE;
	  break;
	}
      p_start = s_start;
    }

  /* Now check section VMAs if no overlays were detected.  */
  if (!overlays)
    {
      for (p = NULL, i = 0; i < count; i++)
	{
	  s = sections[i].sec;
	  s_start = s->vma;
	  s_end = s_start + TO_ADDR (s->size) - 1;

	  if (p != NULL
	      && !sections[i].warned
	      && (s_start <= p_end
		  || p_end < p_start))
	    einfo (_("%X%P: section %s VMA [%V,%V]"
		     " overlaps section %s VMA [%V,%V]\n"),
		   s->name, s_start, s_end, p->name, p_start, p_end);
	  p = s;
	  p_start = s_start;
	  p_end = s_end;
	}
    }

  free (sections);

  /* If any memory region has overflowed, report by how much.
     We do not issue this diagnostic for regions that had sections
     explicitly placed outside their bounds; os_region_check's
     diagnostics are adequate for that case.

     FIXME: It is conceivable that m->current - (m->origin + m->length)
     might overflow a 32-bit integer.  There is, alas, no way to print
     a bfd_vma quantity in decimal.  */
  for (m = lang_memory_region_list; m; m = m->next)
    if (m->had_full_message)
      einfo (_("%X%P: region `%s' overflowed by %ld bytes\n"),
	     m->name_list.name, (long)(m->current - (m->origin + m->length)));
}

/* Make sure the new address is within the region.  We explicitly permit the
   current address to be at the exact end of the region when the address is
   non-zero, in case the region is at the end of addressable memory and the
   calculation wraps around.  */

static void
os_region_check (lang_output_section_statement_type *os,
		 lang_memory_region_type *region,
		 etree_type *tree,
		 bfd_vma rbase)
{
  if ((region->current < region->origin
       || (region->current - region->origin > region->length))
      && ((region->current != region->origin + region->length)
	  || rbase == 0))
    {
      if (tree != NULL)
	{
	  einfo (_("%X%P: address 0x%v of %B section `%s'"
		   " is not within region `%s'\n"),
		 region->current,
		 os->bfd_section->owner,
		 os->bfd_section->name,
		 region->name_list.name);
	}
      else if (!region->had_full_message)
	{
	  region->had_full_message = TRUE;

	  einfo (_("%X%P: %B section `%s' will not fit in region `%s'\n"),
		 os->bfd_section->owner,
		 os->bfd_section->name,
		 region->name_list.name);
	}
    }
}

/* Set the sizes for all the output sections.  */

static bfd_vma
lang_size_sections_1
  (lang_statement_union_type **prev,
   lang_output_section_statement_type *output_section_statement,
   fill_type *fill,
   bfd_vma dot,
   bfd_boolean *relax,
   bfd_boolean check_regions)
{
  lang_statement_union_type *s;

  /* Size up the sections from their constituent parts.  */
  for (s = *prev; s != NULL; s = s->header.next)
    {
      switch (s->header.type)
	{
	case lang_output_section_statement_enum:
	  {
	    bfd_vma newdot, after, dotdelta;
	    lang_output_section_statement_type *os;
	    lang_memory_region_type *r;
	    int section_alignment = 0;

	    os = &s->output_section_statement;
	    if (os->constraint == -1)
	      break;

	    /* FIXME: We shouldn't need to zero section vmas for ld -r
	       here, in lang_insert_orphan, or in the default linker scripts.
	       This is covering for coff backend linker bugs.  See PR6945.  */
	    if (os->addr_tree == NULL
		&& bfd_link_relocatable (&link_info)
		&& (bfd_get_flavour (link_info.output_bfd)
		    == bfd_target_coff_flavour))
	      os->addr_tree = exp_intop (0);
	    if (os->addr_tree != NULL)
	      {
		os->processed_vma = FALSE;
		exp_fold_tree (os->addr_tree, bfd_abs_section_ptr, &dot);

		if (expld.result.valid_p)
		  {
		    dot = expld.result.value;
		    if (expld.result.section != NULL)
		      dot += expld.result.section->vma;
		  }
		else if (expld.phase != lang_mark_phase_enum)
		  einfo (_("%F%S: non constant or forward reference"
			   " address expression for section %s\n"),
			 os->addr_tree, os->name);
	      }

	    if (os->bfd_section == NULL)
	      /* This section was removed or never actually created.  */
	      break;

	    /* If this is a COFF shared library section, use the size and
	       address from the input section.  FIXME: This is COFF
	       specific; it would be cleaner if there were some other way
	       to do this, but nothing simple comes to mind.  */
	    if (((bfd_get_flavour (link_info.output_bfd)
		  == bfd_target_ecoff_flavour)
		 || (bfd_get_flavour (link_info.output_bfd)
		     == bfd_target_coff_flavour))
		&& (os->bfd_section->flags & SEC_COFF_SHARED_LIBRARY) != 0)
	      {
		asection *input;

		if (os->children.head == NULL
		    || os->children.head->header.next != NULL
		    || (os->children.head->header.type
			!= lang_input_section_enum))
		  einfo (_("%P%X: Internal error on COFF shared library"
			   " section %s\n"), os->name);

		input = os->children.head->input_section.section;
		bfd_set_section_vma (os->bfd_section->owner,
				     os->bfd_section,
				     bfd_section_vma (input->owner, input));
		os->bfd_section->size = input->size;
		break;
	      }

	    newdot = dot;
	    dotdelta = 0;
	    if (bfd_is_abs_section (os->bfd_section))
	      {
		/* No matter what happens, an abs section starts at zero.  */
		ASSERT (os->bfd_section->vma == 0);
	      }
	    else
	      {
		if (os->addr_tree == NULL)
		  {
		    /* No address specified for this section, get one
		       from the region specification.  */
		    if (os->region == NULL
			|| ((os->bfd_section->flags & (SEC_ALLOC | SEC_LOAD))
			    && os->region->name_list.name[0] == '*'
			    && strcmp (os->region->name_list.name,
				       DEFAULT_MEMORY_REGION) == 0))
		      {
			os->region = lang_memory_default (os->bfd_section);
		      }

		    /* If a loadable section is using the default memory
		       region, and some non default memory regions were
		       defined, issue an error message.  */
		    if (!os->ignored
			&& !IGNORE_SECTION (os->bfd_section)
			&& !bfd_link_relocatable (&link_info)
			&& check_regions
			&& strcmp (os->region->name_list.name,
				   DEFAULT_MEMORY_REGION) == 0
			&& lang_memory_region_list != NULL
			&& (strcmp (lang_memory_region_list->name_list.name,
				    DEFAULT_MEMORY_REGION) != 0
			    || lang_memory_region_list->next != NULL)
			&& expld.phase != lang_mark_phase_enum)
		      {
			/* By default this is an error rather than just a
			   warning because if we allocate the section to the
			   default memory region we can end up creating an
			   excessively large binary, or even seg faulting when
			   attempting to perform a negative seek.  See
			   sources.redhat.com/ml/binutils/2003-04/msg00423.html
			   for an example of this.  This behaviour can be
			   overridden by the using the --no-check-sections
			   switch.  */
			if (command_line.check_section_addresses)
			  einfo (_("%P%F: error: no memory region specified"
				   " for loadable section `%s'\n"),
				 bfd_get_section_name (link_info.output_bfd,
						       os->bfd_section));
			else
			  einfo (_("%P: warning: no memory region specified"
				   " for loadable section `%s'\n"),
				 bfd_get_section_name (link_info.output_bfd,
						       os->bfd_section));
		      }

		    newdot = os->region->current;
		    section_alignment = os->bfd_section->alignment_power;
		  }
		else
		  section_alignment = os->section_alignment;

		/* Align to what the section needs.  */
		if (section_alignment > 0)
		  {
		    bfd_vma savedot = newdot;
		    newdot = align_power (newdot, section_alignment);

		    dotdelta = newdot - savedot;
		    if (dotdelta != 0
			&& (config.warn_section_align
			    || os->addr_tree != NULL)
			&& expld.phase != lang_mark_phase_enum)
		      einfo (_("%P: warning: changing start of section"
			       " %s by %lu bytes\n"),
			     os->name, (unsigned long) dotdelta);
		  }

		bfd_set_section_vma (0, os->bfd_section, newdot);

		os->bfd_section->output_offset = 0;
	      }

	    lang_size_sections_1 (&os->children.head, os,
				  os->fill, newdot, relax, check_regions);

	    os->processed_vma = TRUE;

	    if (bfd_is_abs_section (os->bfd_section) || os->ignored)
	      /* Except for some special linker created sections,
		 no output section should change from zero size
		 after strip_excluded_output_sections.  A non-zero
		 size on an ignored section indicates that some
		 input section was not sized early enough.  */
	      ASSERT (os->bfd_section->size == 0);
	    else
	      {
		dot = os->bfd_section->vma;

		/* Put the section within the requested block size, or
		   align at the block boundary.  */
		after = ((dot
			  + TO_ADDR (os->bfd_section->size)
			  + os->block_value - 1)
			 & - (bfd_vma) os->block_value);

		os->bfd_section->size = TO_SIZE (after - os->bfd_section->vma);
	      }

	    /* Set section lma.  */
	    r = os->region;
	    if (r == NULL)
	      r = lang_memory_region_lookup (DEFAULT_MEMORY_REGION, FALSE);

	    if (os->load_base)
	      {
		bfd_vma lma = exp_get_abs_int (os->load_base, 0, "load base");
		os->bfd_section->lma = lma;
	      }
	    else if (os->lma_region != NULL)
	      {
		bfd_vma lma = os->lma_region->current;

		if (os->align_lma_with_input)
		  lma += dotdelta;
		else
		  {
		    /* When LMA_REGION is the same as REGION, align the LMA
		       as we did for the VMA, possibly including alignment
		       from the bfd section.  If a different region, then
		       only align according to the value in the output
		       statement.  */
		    if (os->lma_region != os->region)
		      section_alignment = os->section_alignment;
		    if (section_alignment > 0)
		      lma = align_power (lma, section_alignment);
		  }
		os->bfd_section->lma = lma;
	      }
	    else if (r->last_os != NULL
		     && (os->bfd_section->flags & SEC_ALLOC) != 0)
	      {
		bfd_vma lma;
		asection *last;

		last = r->last_os->output_section_statement.bfd_section;

		/* A backwards move of dot should be accompanied by
		   an explicit assignment to the section LMA (ie.
		   os->load_base set) because backwards moves can
		   create overlapping LMAs.  */
		if (dot < last->vma
		    && os->bfd_section->size != 0
		    && dot + TO_ADDR (os->bfd_section->size) <= last->vma)
		  {
		    /* If dot moved backwards then leave lma equal to
		       vma.  This is the old default lma, which might
		       just happen to work when the backwards move is
		       sufficiently large.  Nag if this changes anything,
		       so people can fix their linker scripts.  */

		    if (last->vma != last->lma)
		      einfo (_("%P: warning: dot moved backwards "
			       "before `%s'\n"), os->name);
		  }
		else
		  {
		    /* If this is an overlay, set the current lma to that
		       at the end of the previous section.  */
		    if (os->sectype == overlay_section)
		      lma = last->lma + TO_ADDR (last->size);

		    /* Otherwise, keep the same lma to vma relationship
		       as the previous section.  */
		    else
		      lma = dot + last->lma - last->vma;

		    if (section_alignment > 0)
		      lma = align_power (lma, section_alignment);
		    os->bfd_section->lma = lma;
		  }
	      }
	    os->processed_lma = TRUE;

	    if (bfd_is_abs_section (os->bfd_section) || os->ignored)
	      break;

	    /* Keep track of normal sections using the default
	       lma region.  We use this to set the lma for
	       following sections.  Overlays or other linker
	       script assignment to lma might mean that the
	       default lma == vma is incorrect.
	       To avoid warnings about dot moving backwards when using
	       -Ttext, don't start tracking sections until we find one
	       of non-zero size or with lma set differently to vma.  */
	    if (!IGNORE_SECTION (os->bfd_section)
		&& (os->bfd_section->size != 0
		    || (r->last_os == NULL
			&& os->bfd_section->vma != os->bfd_section->lma)
		    || (r->last_os != NULL
			&& dot >= (r->last_os->output_section_statement
				   .bfd_section->vma)))
		&& os->lma_region == NULL
		&& !bfd_link_relocatable (&link_info))
	      r->last_os = s;

	    /* .tbss sections effectively have zero size.  */
	    if (!IS_TBSS (os->bfd_section)
		|| bfd_link_relocatable (&link_info))
	      dotdelta = TO_ADDR (os->bfd_section->size);
	    else
	      dotdelta = 0;
	    dot += dotdelta;

	    if (os->update_dot_tree != 0)
	      exp_fold_tree (os->update_dot_tree, bfd_abs_section_ptr, &dot);

	    /* Update dot in the region ?
	       We only do this if the section is going to be allocated,
	       since unallocated sections do not contribute to the region's
	       overall size in memory.  */
	    if (os->region != NULL
		&& (os->bfd_section->flags & (SEC_ALLOC | SEC_LOAD)))
	      {
		os->region->current = dot;

		if (check_regions)
		  /* Make sure the new address is within the region.  */
		  os_region_check (os, os->region, os->addr_tree,
				   os->bfd_section->vma);

		if (os->lma_region != NULL && os->lma_region != os->region
		    && ((os->bfd_section->flags & SEC_LOAD)
			|| os->align_lma_with_input))
		  {
		    os->lma_region->current = os->bfd_section->lma + dotdelta;

		    if (check_regions)
		      os_region_check (os, os->lma_region, NULL,
				       os->bfd_section->lma);
		  }
	      }
	  }
	  break;

	case lang_constructors_statement_enum:
	  dot = lang_size_sections_1 (&constructor_list.head,
				      output_section_statement,
				      fill, dot, relax, check_regions);
	  break;

	case lang_data_statement_enum:
	  {
	    unsigned int size = 0;

	    s->data_statement.output_offset =
	      dot - output_section_statement->bfd_section->vma;
	    s->data_statement.output_section =
	      output_section_statement->bfd_section;

	    /* We might refer to provided symbols in the expression, and
	       need to mark them as needed.  */
	    exp_fold_tree (s->data_statement.exp, bfd_abs_section_ptr, &dot);

	    switch (s->data_statement.type)
	      {
	      default:
		abort ();
	      case QUAD:
	      case SQUAD:
		size = QUAD_SIZE;
		break;
	      case LONG:
		size = LONG_SIZE;
		break;
	      case SHORT:
		size = SHORT_SIZE;
		break;
	      case BYTE:
		size = BYTE_SIZE;
		break;
	      }
	    if (size < TO_SIZE ((unsigned) 1))
	      size = TO_SIZE ((unsigned) 1);
	    dot += TO_ADDR (size);
	    output_section_statement->bfd_section->size
	      = TO_SIZE (dot - output_section_statement->bfd_section->vma);

	  }
	  break;

	case lang_reloc_statement_enum:
	  {
	    int size;

	    s->reloc_statement.output_offset =
	      dot - output_section_statement->bfd_section->vma;
	    s->reloc_statement.output_section =
	      output_section_statement->bfd_section;
	    size = bfd_get_reloc_size (s->reloc_statement.howto);
	    dot += TO_ADDR (size);
	    output_section_statement->bfd_section->size
	      = TO_SIZE (dot - output_section_statement->bfd_section->vma);
	  }
	  break;

	case lang_wild_statement_enum:
	  dot = lang_size_sections_1 (&s->wild_statement.children.head,
				      output_section_statement,
				      fill, dot, relax, check_regions);
	  break;

	case lang_object_symbols_statement_enum:
	  link_info.create_object_symbols_section =
	    output_section_statement->bfd_section;
	  break;

	case lang_output_statement_enum:
	case lang_target_statement_enum:
	  break;

	case lang_input_section_enum:
	  {
	    asection *i;

	    i = s->input_section.section;
	    if (relax)
	      {
		bfd_boolean again;

		if (!bfd_relax_section (i->owner, i, &link_info, &again))
		  einfo (_("%P%F: can't relax section: %E\n"));
		if (again)
		  *relax = TRUE;
	      }
	    dot = size_input_section (prev, output_section_statement,
				      fill, dot);
	  }
	  break;

	case lang_input_statement_enum:
	  break;

	case lang_fill_statement_enum:
	  s->fill_statement.output_section =
	    output_section_statement->bfd_section;

	  fill = s->fill_statement.fill;
	  break;

	case lang_assignment_statement_enum:
	  {
	    bfd_vma newdot = dot;
	    etree_type *tree = s->assignment_statement.exp;

	    expld.dataseg.relro = exp_dataseg_relro_none;

	    exp_fold_tree (tree,
			   output_section_statement->bfd_section,
			   &newdot);

	    if (expld.dataseg.relro == exp_dataseg_relro_start)
	      {
		if (!expld.dataseg.relro_start_stat)
		  expld.dataseg.relro_start_stat = s;
		else
		  {
		    ASSERT (expld.dataseg.relro_start_stat == s);
		  }
	      }
	    else if (expld.dataseg.relro == exp_dataseg_relro_end)
	      {
		if (!expld.dataseg.relro_end_stat)
		  expld.dataseg.relro_end_stat = s;
		else
		  {
		    ASSERT (expld.dataseg.relro_end_stat == s);
		  }
	      }
	    expld.dataseg.relro = exp_dataseg_relro_none;

	    /* This symbol may be relative to this section.  */
	    if ((tree->type.node_class == etree_provided
		 || tree->type.node_class == etree_assign)
		&& (tree->assign.dst [0] != '.'
		    || tree->assign.dst [1] != '\0'))
	      output_section_statement->update_dot = 1;

	    if (!output_section_statement->ignored)
	      {
		if (output_section_statement == abs_output_section)
		  {
		    /* If we don't have an output section, then just adjust
		       the default memory address.  */
		    lang_memory_region_lookup (DEFAULT_MEMORY_REGION,
					       FALSE)->current = newdot;
		  }
		else if (newdot != dot)
		  {
		    /* Insert a pad after this statement.  We can't
		       put the pad before when relaxing, in case the
		       assignment references dot.  */
		    insert_pad (&s->header.next, fill, TO_SIZE (newdot - dot),
				output_section_statement->bfd_section, dot);

		    /* Don't neuter the pad below when relaxing.  */
		    s = s->header.next;

		    /* If dot is advanced, this implies that the section
		       should have space allocated to it, unless the
		       user has explicitly stated that the section
		       should not be allocated.  */
		    if (output_section_statement->sectype != noalloc_section
			&& (output_section_statement->sectype != noload_section
			    || (bfd_get_flavour (link_info.output_bfd)
				== bfd_target_elf_flavour)))
		      output_section_statement->bfd_section->flags |= SEC_ALLOC;
		  }
		dot = newdot;
	      }
	  }
	  break;

	case lang_padding_statement_enum:
	  /* If this is the first time lang_size_sections is called,
	     we won't have any padding statements.  If this is the
	     second or later passes when relaxing, we should allow
	     padding to shrink.  If padding is needed on this pass, it
	     will be added back in.  */
	  s->padding_statement.size = 0;

	  /* Make sure output_offset is valid.  If relaxation shrinks
	     the section and this pad isn't needed, it's possible to
	     have output_offset larger than the final size of the
	     section.  bfd_set_section_contents will complain even for
	     a pad size of zero.  */
	  s->padding_statement.output_offset
	    = dot - output_section_statement->bfd_section->vma;
	  break;

	case lang_group_statement_enum:
	  dot = lang_size_sections_1 (&s->group_statement.children.head,
				      output_section_statement,
				      fill, dot, relax, check_regions);
	  break;

	case lang_insert_statement_enum:
	  break;

	  /* We can only get here when relaxing is turned on.  */
	case lang_address_statement_enum:
	  break;

	default:
	  FAIL ();
	  break;
	}
      prev = &s->header.next;
    }
  return dot;
}

/* Callback routine that is used in _bfd_elf_map_sections_to_segments.
   The BFD library has set NEW_SEGMENT to TRUE iff it thinks that
   CURRENT_SECTION and PREVIOUS_SECTION ought to be placed into different
   segments.  We are allowed an opportunity to override this decision.  */

bfd_boolean
ldlang_override_segment_assignment (struct bfd_link_info *info ATTRIBUTE_UNUSED,
				    bfd *abfd ATTRIBUTE_UNUSED,
				    asection *current_section,
				    asection *previous_section,
				    bfd_boolean new_segment)
{
  lang_output_section_statement_type *cur;
  lang_output_section_statement_type *prev;

  /* The checks below are only necessary when the BFD library has decided
     that the two sections ought to be placed into the same segment.  */
  if (new_segment)
    return TRUE;

  /* Paranoia checks.  */
  if (current_section == NULL || previous_section == NULL)
    return new_segment;

  /* If this flag is set, the target never wants code and non-code
     sections comingled in the same segment.  */
  if (config.separate_code
      && ((current_section->flags ^ previous_section->flags) & SEC_CODE))
    return TRUE;

  /* Find the memory regions associated with the two sections.
     We call lang_output_section_find() here rather than scanning the list
     of output sections looking for a matching section pointer because if
     we have a large number of sections then a hash lookup is faster.  */
  cur  = lang_output_section_find (current_section->name);
  prev = lang_output_section_find (previous_section->name);

  /* More paranoia.  */
  if (cur == NULL || prev == NULL)
    return new_segment;

  /* If the regions are different then force the sections to live in
     different segments.  See the email thread starting at the following
     URL for the reasons why this is necessary:
     http://sourceware.org/ml/binutils/2007-02/msg00216.html  */
  return cur->region != prev->region;
}

void
one_lang_size_sections_pass (bfd_boolean *relax, bfd_boolean check_regions)
{
  lang_statement_iteration++;
  lang_size_sections_1 (&statement_list.head, abs_output_section,
			0, 0, relax, check_regions);
}

void
lang_size_sections (bfd_boolean *relax, bfd_boolean check_regions)
{
  expld.phase = lang_allocating_phase_enum;
  expld.dataseg.phase = exp_dataseg_none;

  one_lang_size_sections_pass (relax, check_regions);
  if (expld.dataseg.phase == exp_dataseg_end_seen
      && link_info.relro && expld.dataseg.relro_end)
    {
      bfd_vma initial_base, relro_end, desired_end;
      asection *sec;

      /* Compute the expected PT_GNU_RELRO segment end.  */
      relro_end = ((expld.dataseg.relro_end + expld.dataseg.pagesize - 1)
		   & ~(expld.dataseg.pagesize - 1));

      /* Adjust by the offset arg of DATA_SEGMENT_RELRO_END.  */
      desired_end = relro_end - expld.dataseg.relro_offset;

      /* For sections in the relro segment..  */
      for (sec = link_info.output_bfd->section_last; sec; sec = sec->prev)
	if ((sec->flags & SEC_ALLOC) != 0
	    && sec->vma >= expld.dataseg.base
	    && sec->vma < expld.dataseg.relro_end - expld.dataseg.relro_offset)
	  {
	    /* Where do we want to put this section so that it ends as
	       desired?  */
	    bfd_vma start, end, bump;

	    end = start = sec->vma;
	    if (!IS_TBSS (sec))
	      end += TO_ADDR (sec->size);
	    bump = desired_end - end;
	    /* We'd like to increase START by BUMP, but we must heed
	       alignment so the increase might be less than optimum.  */
	    start += bump;
	    start &= ~(((bfd_vma) 1 << sec->alignment_power) - 1);
	    /* This is now the desired end for the previous section.  */
	    desired_end = start;
	  }

      expld.dataseg.phase = exp_dataseg_relro_adjust;
      ASSERT (desired_end >= expld.dataseg.base);
      initial_base = expld.dataseg.base;
      expld.dataseg.base = desired_end;
      lang_reset_memory_regions ();
      one_lang_size_sections_pass (relax, check_regions);

      if (expld.dataseg.relro_end > relro_end)
	{
	  /* Assignments to dot, or to output section address in a
	     user script have increased padding over the original.
	     Revert.  */
	  expld.dataseg.base = initial_base;
	  lang_reset_memory_regions ();
	  one_lang_size_sections_pass (relax, check_regions);
	}

      link_info.relro_start = expld.dataseg.base;
      link_info.relro_end = expld.dataseg.relro_end;
    }
  else if (expld.dataseg.phase == exp_dataseg_end_seen)
    {
      /* If DATA_SEGMENT_ALIGN DATA_SEGMENT_END pair was seen, check whether
	 a page could be saved in the data segment.  */
      bfd_vma first, last;

      first = -expld.dataseg.base & (expld.dataseg.pagesize - 1);
      last = expld.dataseg.end & (expld.dataseg.pagesize - 1);
      if (first && last
	  && ((expld.dataseg.base & ~(expld.dataseg.pagesize - 1))
	      != (expld.dataseg.end & ~(expld.dataseg.pagesize - 1)))
	  && first + last <= expld.dataseg.pagesize)
	{
	  expld.dataseg.phase = exp_dataseg_adjust;
	  lang_reset_memory_regions ();
	  one_lang_size_sections_pass (relax, check_regions);
	}
      else
	expld.dataseg.phase = exp_dataseg_done;
    }
  else
    expld.dataseg.phase = exp_dataseg_done;
}

static lang_output_section_statement_type *current_section;
static lang_assignment_statement_type *current_assign;
static bfd_boolean prefer_next_section;

/* Worker function for lang_do_assignments.  Recursiveness goes here.  */

static bfd_vma
lang_do_assignments_1 (lang_statement_union_type *s,
		       lang_output_section_statement_type *current_os,
		       fill_type *fill,
		       bfd_vma dot,
		       bfd_boolean *found_end)
{
  for (; s != NULL; s = s->header.next)
    {
      switch (s->header.type)
	{
	case lang_constructors_statement_enum:
	  dot = lang_do_assignments_1 (constructor_list.head,
				       current_os, fill, dot, found_end);
	  break;

	case lang_output_section_statement_enum:
	  {
	    lang_output_section_statement_type *os;

	    os = &(s->output_section_statement);
	    os->after_end = *found_end;
	    if (os->bfd_section != NULL && !os->ignored)
	      {
		if ((os->bfd_section->flags & SEC_ALLOC) != 0)
		  {
		    current_section = os;
		    prefer_next_section = FALSE;
		  }
		dot = os->bfd_section->vma;

		lang_do_assignments_1 (os->children.head,
				       os, os->fill, dot, found_end);

		/* .tbss sections effectively have zero size.  */
		if (!IS_TBSS (os->bfd_section)
		    || bfd_link_relocatable (&link_info))
		  dot += TO_ADDR (os->bfd_section->size);

		if (os->update_dot_tree != NULL)
		  exp_fold_tree (os->update_dot_tree, bfd_abs_section_ptr,
				 &dot);
	      }
	  }
	  break;

	case lang_wild_statement_enum:

	  dot = lang_do_assignments_1 (s->wild_statement.children.head,
				       current_os, fill, dot, found_end);
	  break;

	case lang_object_symbols_statement_enum:
	case lang_output_statement_enum:
	case lang_target_statement_enum:
	  break;

	case lang_data_statement_enum:
	  exp_fold_tree (s->data_statement.exp, bfd_abs_section_ptr, &dot);
	  if (expld.result.valid_p)
	    {
	      s->data_statement.value = expld.result.value;
	      if (expld.result.section != NULL)
		s->data_statement.value += expld.result.section->vma;
	    }
	  else
	    einfo (_("%F%P: invalid data statement\n"));
	  {
	    unsigned int size;
	    switch (s->data_statement.type)
	      {
	      default:
		abort ();
	      case QUAD:
	      case SQUAD:
		size = QUAD_SIZE;
		break;
	      case LONG:
		size = LONG_SIZE;
		break;
	      case SHORT:
		size = SHORT_SIZE;
		break;
	      case BYTE:
		size = BYTE_SIZE;
		break;
	      }
	    if (size < TO_SIZE ((unsigned) 1))
	      size = TO_SIZE ((unsigned) 1);
	    dot += TO_ADDR (size);
	  }
	  break;

	case lang_reloc_statement_enum:
	  exp_fold_tree (s->reloc_statement.addend_exp,
			 bfd_abs_section_ptr, &dot);
	  if (expld.result.valid_p)
	    s->reloc_statement.addend_value = expld.result.value;
	  else
	    einfo (_("%F%P: invalid reloc statement\n"));
	  dot += TO_ADDR (bfd_get_reloc_size (s->reloc_statement.howto));
	  break;

	case lang_input_section_enum:
	  {
	    asection *in = s->input_section.section;

	    if ((in->flags & SEC_EXCLUDE) == 0)
	      dot += TO_ADDR (in->size);
	  }
	  break;

	case lang_input_statement_enum:
	  break;

	case lang_fill_statement_enum:
	  fill = s->fill_statement.fill;
	  break;

	case lang_assignment_statement_enum:
	  current_assign = &s->assignment_statement;
	  if (current_assign->exp->type.node_class != etree_assert)
	    {
	      const char *p = current_assign->exp->assign.dst;

	      if (current_os == abs_output_section && p[0] == '.' && p[1] == 0)
		prefer_next_section = TRUE;

	      while (*p == '_')
		++p;
	      if (strcmp (p, "end") == 0)
		*found_end = TRUE;
	    }
	  exp_fold_tree (s->assignment_statement.exp,
			 current_os->bfd_section,
			 &dot);
	  break;

	case lang_padding_statement_enum:
	  dot += TO_ADDR (s->padding_statement.size);
	  break;

	case lang_group_statement_enum:
	  dot = lang_do_assignments_1 (s->group_statement.children.head,
				       current_os, fill, dot, found_end);
	  break;

	case lang_insert_statement_enum:
	  break;

	case lang_address_statement_enum:
	  break;

	default:
	  FAIL ();
	  break;
	}
    }
  return dot;
}

void
lang_do_assignments (lang_phase_type phase)
{
  bfd_boolean found_end = FALSE;

  current_section = NULL;
  prefer_next_section = FALSE;
  expld.phase = phase;
  lang_statement_iteration++;
  lang_do_assignments_1 (statement_list.head,
			 abs_output_section, NULL, 0, &found_end);
}

/* For an assignment statement outside of an output section statement,
   choose the best of neighbouring output sections to use for values
   of "dot".  */

asection *
section_for_dot (void)
{
  asection *s;

  /* Assignments belong to the previous output section, unless there
     has been an assignment to "dot", in which case following
     assignments belong to the next output section.  (The assumption
     is that an assignment to "dot" is setting up the address for the
     next output section.)  Except that past the assignment to "_end"
     we always associate with the previous section.  This exception is
     for targets like SH that define an alloc .stack or other
     weirdness after non-alloc sections.  */
  if (current_section == NULL || prefer_next_section)
    {
      lang_statement_union_type *stmt;
      lang_output_section_statement_type *os;

      for (stmt = (lang_statement_union_type *) current_assign;
	   stmt != NULL;
	   stmt = stmt->header.next)
	if (stmt->header.type == lang_output_section_statement_enum)
	  break;

      os = &stmt->output_section_statement;
      while (os != NULL
	     && !os->after_end
	     && (os->bfd_section == NULL
		 || (os->bfd_section->flags & SEC_EXCLUDE) != 0
		 || bfd_section_removed_from_list (link_info.output_bfd,
						   os->bfd_section)))
	os = os->next;

      if (current_section == NULL || os == NULL || !os->after_end)
	{
	  if (os != NULL)
	    s = os->bfd_section;
	  else
	    s = link_info.output_bfd->section_last;
	  while (s != NULL
		 && ((s->flags & SEC_ALLOC) == 0
		     || (s->flags & SEC_THREAD_LOCAL) != 0))
	    s = s->prev;
	  if (s != NULL)
	    return s;

	  return bfd_abs_section_ptr;
	}
    }

  s = current_section->bfd_section;

  /* The section may have been stripped.  */
  while (s != NULL
	 && ((s->flags & SEC_EXCLUDE) != 0
	     || (s->flags & SEC_ALLOC) == 0
	     || (s->flags & SEC_THREAD_LOCAL) != 0
	     || bfd_section_removed_from_list (link_info.output_bfd, s)))
    s = s->prev;
  if (s == NULL)
    s = link_info.output_bfd->sections;
  while (s != NULL
	 && ((s->flags & SEC_ALLOC) == 0
	     || (s->flags & SEC_THREAD_LOCAL) != 0))
    s = s->next;
  if (s != NULL)
    return s;

  return bfd_abs_section_ptr;
}

/* Fix any .startof. or .sizeof. symbols.  When the assemblers see the
   operator .startof. (section_name), it produces an undefined symbol
   .startof.section_name.  Similarly, when it sees
   .sizeof. (section_name), it produces an undefined symbol
   .sizeof.section_name.  For all the output sections, we look for
   such symbols, and set them to the correct value.  */

static void
lang_set_startof (void)
{
  asection *s;

  if (bfd_link_relocatable (&link_info))
    return;

  for (s = link_info.output_bfd->sections; s != NULL; s = s->next)
    {
      const char *secname;
      char *buf;
      struct bfd_link_hash_entry *h;

      secname = bfd_get_section_name (link_info.output_bfd, s);
      buf = (char *) xmalloc (10 + strlen (secname));

      sprintf (buf, ".startof.%s", secname);
      h = bfd_link_hash_lookup (link_info.hash, buf, FALSE, FALSE, TRUE);
      if (h != NULL && h->type == bfd_link_hash_undefined)
	{
	  h->type = bfd_link_hash_defined;
	  h->u.def.value = 0;
	  h->u.def.section = s;
	}

      sprintf (buf, ".sizeof.%s", secname);
      h = bfd_link_hash_lookup (link_info.hash, buf, FALSE, FALSE, TRUE);
      if (h != NULL && h->type == bfd_link_hash_undefined)
	{
	  h->type = bfd_link_hash_defined;
	  h->u.def.value = TO_ADDR (s->size);
	  h->u.def.section = bfd_abs_section_ptr;
	}

      free (buf);
    }
}

static void
lang_end (void)
{
  struct bfd_link_hash_entry *h;
  bfd_boolean warn;

  if ((bfd_link_relocatable (&link_info) && !link_info.gc_sections)
      || bfd_link_dll (&link_info))
    warn = entry_from_cmdline;
  else
    warn = TRUE;

  /* Force the user to specify a root when generating a relocatable with
     --gc-sections.  */
  if (link_info.gc_sections && bfd_link_relocatable (&link_info)
      && !(entry_from_cmdline || undef_from_cmdline))
    einfo (_("%P%F: gc-sections requires either an entry or "
	     "an undefined symbol\n"));

  if (entry_symbol.name == NULL)
    {
      /* No entry has been specified.  Look for the default entry, but
	 don't warn if we don't find it.  */
      entry_symbol.name = entry_symbol_default;
      warn = FALSE;
    }

  h = bfd_link_hash_lookup (link_info.hash, entry_symbol.name,
			    FALSE, FALSE, TRUE);
  if (h != NULL
      && (h->type == bfd_link_hash_defined
	  || h->type == bfd_link_hash_defweak)
      && h->u.def.section->output_section != NULL)
    {
      bfd_vma val;

      val = (h->u.def.value
	     + bfd_get_section_vma (link_info.output_bfd,
				    h->u.def.section->output_section)
	     + h->u.def.section->output_offset);
      if (!bfd_set_start_address (link_info.output_bfd, val))
	einfo (_("%P%F:%s: can't set start address\n"), entry_symbol.name);
    }
  else
    {
      bfd_vma val;
      const char *send;

      /* We couldn't find the entry symbol.  Try parsing it as a
	 number.  */
      val = bfd_scan_vma (entry_symbol.name, &send, 0);
      if (*send == '\0')
	{
	  if (!bfd_set_start_address (link_info.output_bfd, val))
	    einfo (_("%P%F: can't set start address\n"));
	}
      else
	{
	  asection *ts;

	  /* Can't find the entry symbol, and it's not a number.  Use
	     the first address in the text section.  */
	  ts = bfd_get_section_by_name (link_info.output_bfd, entry_section);
	  if (ts != NULL)
	    {
	      if (warn)
		einfo (_("%P: warning: cannot find entry symbol %s;"
			 " defaulting to %V\n"),
		       entry_symbol.name,
		       bfd_get_section_vma (link_info.output_bfd, ts));
	      if (!(bfd_set_start_address
		    (link_info.output_bfd,
		     bfd_get_section_vma (link_info.output_bfd, ts))))
		einfo (_("%P%F: can't set start address\n"));
	    }
	  else
	    {
	      if (warn)
		einfo (_("%P: warning: cannot find entry symbol %s;"
			 " not setting start address\n"),
		       entry_symbol.name);
	    }
	}
    }
}

/* This is a small function used when we want to ignore errors from
   BFD.  */

static void
ignore_bfd_errors (const char *s ATTRIBUTE_UNUSED, ...)
{
  /* Don't do anything.  */
}

/* Check that the architecture of all the input files is compatible
   with the output file.  Also call the backend to let it do any
   other checking that is needed.  */

static void
lang_check (void)
{
  lang_statement_union_type *file;
  bfd *input_bfd;
  const bfd_arch_info_type *compatible;

  for (file = file_chain.head; file != NULL; file = file->input_statement.next)
    {
#ifdef ENABLE_PLUGINS
      /* Don't check format of files claimed by plugin.  */
      if (file->input_statement.flags.claimed)
	continue;
#endif /* ENABLE_PLUGINS */
      input_bfd = file->input_statement.the_bfd;
      compatible
	= bfd_arch_get_compatible (input_bfd, link_info.output_bfd,
				   command_line.accept_unknown_input_arch);

      /* In general it is not possible to perform a relocatable
	 link between differing object formats when the input
	 file has relocations, because the relocations in the
	 input format may not have equivalent representations in
	 the output format (and besides BFD does not translate
	 relocs for other link purposes than a final link).  */
      if ((bfd_link_relocatable (&link_info)
	   || link_info.emitrelocations)
	  && (compatible == NULL
	      || (bfd_get_flavour (input_bfd)
		  != bfd_get_flavour (link_info.output_bfd)))
	  && (bfd_get_file_flags (input_bfd) & HAS_RELOC) != 0)
	{
	  einfo (_("%P%F: Relocatable linking with relocations from"
		   " format %s (%B) to format %s (%B) is not supported\n"),
		 bfd_get_target (input_bfd), input_bfd,
		 bfd_get_target (link_info.output_bfd), link_info.output_bfd);
	  /* einfo with %F exits.  */
	}

      if (compatible == NULL)
	{
	  if (command_line.warn_mismatch)
	    einfo (_("%P%X: %s architecture of input file `%B'"
		     " is incompatible with %s output\n"),
		   bfd_printable_name (input_bfd), input_bfd,
		   bfd_printable_name (link_info.output_bfd));
	}
      else if (bfd_count_sections (input_bfd))
	{
	  /* If the input bfd has no contents, it shouldn't set the
	     private data of the output bfd.  */

	  bfd_error_handler_type pfn = NULL;

	  /* If we aren't supposed to warn about mismatched input
	     files, temporarily set the BFD error handler to a
	     function which will do nothing.  We still want to call
	     bfd_merge_private_bfd_data, since it may set up
	     information which is needed in the output file.  */
	  if (!command_line.warn_mismatch)
	    pfn = bfd_set_error_handler (ignore_bfd_errors);
	  if (!bfd_merge_private_bfd_data (input_bfd, link_info.output_bfd))
	    {
	      if (command_line.warn_mismatch)
		einfo (_("%P%X: failed to merge target specific data"
			 " of file %B\n"), input_bfd);
	    }
	  if (!command_line.warn_mismatch)
	    bfd_set_error_handler (pfn);
	}
    }
}

/* Look through all the global common symbols and attach them to the
   correct section.  The -sort-common command line switch may be used
   to roughly sort the entries by alignment.  */

static void
lang_common (void)
{
  if (command_line.inhibit_common_definition)
    return;
  if (bfd_link_relocatable (&link_info)
      && !command_line.force_common_definition)
    return;

  if (!config.sort_common)
    bfd_link_hash_traverse (link_info.hash, lang_one_common, NULL);
  else
    {
      unsigned int power;

      if (config.sort_common == sort_descending)
	{
	  for (power = 4; power > 0; power--)
	    bfd_link_hash_traverse (link_info.hash, lang_one_common, &power);

	  power = 0;
	  bfd_link_hash_traverse (link_info.hash, lang_one_common, &power);
	}
      else
	{
	  for (power = 0; power <= 4; power++)
	    bfd_link_hash_traverse (link_info.hash, lang_one_common, &power);

	  power = (unsigned int) -1;
	  bfd_link_hash_traverse (link_info.hash, lang_one_common, &power);
	}
    }
}

/* Place one common symbol in the correct section.  */

static bfd_boolean
lang_one_common (struct bfd_link_hash_entry *h, void *info)
{
  unsigned int power_of_two;
  bfd_vma size;
  asection *section;

  if (h->type != bfd_link_hash_common)
    return TRUE;

  size = h->u.c.size;
  power_of_two = h->u.c.p->alignment_power;

  if (config.sort_common == sort_descending
      && power_of_two < *(unsigned int *) info)
    return TRUE;
  else if (config.sort_common == sort_ascending
	   && power_of_two > *(unsigned int *) info)
    return TRUE;

  section = h->u.c.p->section;
  if (!bfd_define_common_symbol (link_info.output_bfd, &link_info, h))
    einfo (_("%P%F: Could not define common symbol `%T': %E\n"),
	   h->root.string);

  if (config.map_file != NULL)
    {
      static bfd_boolean header_printed;
      int len;
      char *name;
      char buf[50];

      if (!header_printed)
	{
	  minfo (_("\nAllocating common symbols\n"));
	  minfo (_("Common symbol       size              file\n\n"));
	  header_printed = TRUE;
	}

      name = bfd_demangle (link_info.output_bfd, h->root.string,
			   DMGL_ANSI | DMGL_PARAMS);
      if (name == NULL)
	{
	  minfo ("%s", h->root.string);
	  len = strlen (h->root.string);
	}
      else
	{
	  minfo ("%s", name);
	  len = strlen (name);
	  free (name);
	}

      if (len >= 19)
	{
	  print_nl ();
	  len = 0;
	}
      while (len < 20)
	{
	  print_space ();
	  ++len;
	}

      minfo ("0x");
      if (size <= 0xffffffff)
	sprintf (buf, "%lx", (unsigned long) size);
      else
	sprintf_vma (buf, size);
      minfo ("%s", buf);
      len = strlen (buf);

      while (len < 16)
	{
	  print_space ();
	  ++len;
	}

      minfo ("%B\n", section->owner);
    }

  return TRUE;
}

/* Handle a single orphan section S, placing the orphan into an appropriate
   output section.  The effects of the --orphan-handling command line
   option are handled here.  */

static void
ldlang_place_orphan (asection *s)
{
  if (config.orphan_handling == orphan_handling_discard)
    {
      lang_output_section_statement_type *os;
      os = lang_output_section_statement_lookup (DISCARD_SECTION_NAME, 0,
						 TRUE);
      if (os->addr_tree == NULL
	  && (bfd_link_relocatable (&link_info)
	      || (s->flags & (SEC_LOAD | SEC_ALLOC)) == 0))
	os->addr_tree = exp_intop (0);
      lang_add_section (&os->children, s, NULL, os);
    }
  else
    {
      lang_output_section_statement_type *os;
      const char *name = s->name;
      int constraint = 0;

      if (config.orphan_handling == orphan_handling_error)
	einfo ("%X%P: error: unplaced orphan section `%A' from `%B'.\n",
	       s, s->owner);

      if (config.unique_orphan_sections || unique_section_p (s, NULL))
	constraint = SPECIAL;

      os = ldemul_place_orphan (s, name, constraint);
      if (os == NULL)
	{
	  os = lang_output_section_statement_lookup (name, constraint, TRUE);
	  if (os->addr_tree == NULL
	      && (bfd_link_relocatable (&link_info)
		  || (s->flags & (SEC_LOAD | SEC_ALLOC)) == 0))
	    os->addr_tree = exp_intop (0);
	  lang_add_section (&os->children, s, NULL, os);
	}

      if (config.orphan_handling == orphan_handling_warn)
	einfo ("%P: warning: orphan section `%A' from `%B' being "
	       "placed in section `%s'.\n",
	       s, s->owner, os->name);
    }
}

/* Run through the input files and ensure that every input section has
   somewhere to go.  If one is found without a destination then create
   an input request and place it into the statement tree.  */

static void
lang_place_orphans (void)
{
  LANG_FOR_EACH_INPUT_STATEMENT (file)
    {
      asection *s;

      for (s = file->the_bfd->sections; s != NULL; s = s->next)
	{
	  if (s->output_section == NULL)
	    {
	      /* This section of the file is not attached, root
		 around for a sensible place for it to go.  */

	      if (file->flags.just_syms)
		bfd_link_just_syms (file->the_bfd, s, &link_info);
	      else if ((s->flags & SEC_EXCLUDE) != 0)
		s->output_section = bfd_abs_section_ptr;
	      else if (strcmp (s->name, "COMMON") == 0)
		{
		  /* This is a lonely common section which must have
		     come from an archive.  We attach to the section
		     with the wildcard.  */
		  if (!bfd_link_relocatable (&link_info)
		      || command_line.force_common_definition)
		    {
		      if (default_common_section == NULL)
			default_common_section
			  = lang_output_section_statement_lookup (".bss", 0,
								  TRUE);
		      lang_add_section (&default_common_section->children, s,
					NULL, default_common_section);
		    }
		}
	      else
		ldlang_place_orphan (s);
	    }
	}
    }
}

void
lang_set_flags (lang_memory_region_type *ptr, const char *flags, int invert)
{
  flagword *ptr_flags;

  ptr_flags = invert ? &ptr->not_flags : &ptr->flags;

  while (*flags)
    {
      switch (*flags)
	{
	  /* PR 17900: An exclamation mark in the attributes reverses
	     the sense of any of the attributes that follow.  */
	case '!':
	  invert = !invert;
	  ptr_flags = invert ? &ptr->not_flags : &ptr->flags;
	  break;

	case 'A': case 'a':
	  *ptr_flags |= SEC_ALLOC;
	  break;

	case 'R': case 'r':
	  *ptr_flags |= SEC_READONLY;
	  break;

	case 'W': case 'w':
	  *ptr_flags |= SEC_DATA;
	  break;

	case 'X': case 'x':
	  *ptr_flags |= SEC_CODE;
	  break;

	case 'L': case 'l':
	case 'I': case 'i':
	  *ptr_flags |= SEC_LOAD;
	  break;

	default:
	  einfo (_("%P%F: invalid character %c (%d) in flags\n"),
		 *flags, *flags);
	  break;
	}
      flags++;
    }
}

/* Call a function on each input file.  This function will be called
   on an archive, but not on the elements.  */

void
lang_for_each_input_file (void (*func) (lang_input_statement_type *))
{
  lang_input_statement_type *f;

  for (f = (lang_input_statement_type *) input_file_chain.head;
       f != NULL;
       f = (lang_input_statement_type *) f->next_real_file)
    func (f);
}

/* Call a function on each file.  The function will be called on all
   the elements of an archive which are included in the link, but will
   not be called on the archive file itself.  */

void
lang_for_each_file (void (*func) (lang_input_statement_type *))
{
  LANG_FOR_EACH_INPUT_STATEMENT (f)
    {
      func (f);
    }
}

void
ldlang_add_file (lang_input_statement_type *entry)
{
  lang_statement_append (&file_chain,
			 (lang_statement_union_type *) entry,
			 &entry->next);

  /* The BFD linker needs to have a list of all input BFDs involved in
     a link.  */
  ASSERT (entry->the_bfd->link.next == NULL);
  ASSERT (entry->the_bfd != link_info.output_bfd);

  *link_info.input_bfds_tail = entry->the_bfd;
  link_info.input_bfds_tail = &entry->the_bfd->link.next;
  entry->the_bfd->usrdata = entry;
  bfd_set_gp_size (entry->the_bfd, g_switch_value);

  /* Look through the sections and check for any which should not be
     included in the link.  We need to do this now, so that we can
     notice when the backend linker tries to report multiple
     definition errors for symbols which are in sections we aren't
     going to link.  FIXME: It might be better to entirely ignore
     symbols which are defined in sections which are going to be
     discarded.  This would require modifying the backend linker for
     each backend which might set the SEC_LINK_ONCE flag.  If we do
     this, we should probably handle SEC_EXCLUDE in the same way.  */

  bfd_map_over_sections (entry->the_bfd, section_already_linked, entry);
}

void
lang_add_output (const char *name, int from_script)
{
  /* Make -o on command line override OUTPUT in script.  */
  if (!had_output_filename || !from_script)
    {
      output_filename = name;
      had_output_filename = TRUE;
    }
}

static int
topower (int x)
{
  unsigned int i = 1;
  int l;

  if (x < 0)
    return -1;

  for (l = 0; l < 32; l++)
    {
      if (i >= (unsigned int) x)
	return l;
      i <<= 1;
    }

  return 0;
}

lang_output_section_statement_type *
lang_enter_output_section_statement (const char *output_section_statement_name,
				     etree_type *address_exp,
				     enum section_type sectype,
				     etree_type *align,
				     etree_type *subalign,
				     etree_type *ebase,
				     int constraint,
				     int align_with_input)
{
  lang_output_section_statement_type *os;

  os = lang_output_section_statement_lookup (output_section_statement_name,
					     constraint, TRUE);
  current_section = os;

  if (os->addr_tree == NULL)
    {
      os->addr_tree = address_exp;
    }
  os->sectype = sectype;
  if (sectype != noload_section)
    os->flags = SEC_NO_FLAGS;
  else
    os->flags = SEC_NEVER_LOAD;
  os->block_value = 1;

  /* Make next things chain into subchain of this.  */
  push_stat_ptr (&os->children);

  os->align_lma_with_input = align_with_input == ALIGN_WITH_INPUT;
  if (os->align_lma_with_input && align != NULL)
    einfo (_("%F%P:%S: error: align with input and explicit align specified\n"),
	   NULL);

  os->subsection_alignment =
    topower (exp_get_value_int (subalign, -1, "subsection alignment"));
  os->section_alignment =
    topower (exp_get_value_int (align, -1, "section alignment"));

  os->load_base = ebase;
  return os;
}

void
lang_final (void)
{
  lang_output_statement_type *new_stmt;

  new_stmt = new_stat (lang_output_statement, stat_ptr);
  new_stmt->name = output_filename;
}

/* Reset the current counters in the regions.  */

void
lang_reset_memory_regions (void)
{
  lang_memory_region_type *p = lang_memory_region_list;
  asection *o;
  lang_output_section_statement_type *os;

  for (p = lang_memory_region_list; p != NULL; p = p->next)
    {
      p->current = p->origin;
      p->last_os = NULL;
    }

  for (os = &lang_output_section_statement.head->output_section_statement;
       os != NULL;
       os = os->next)
    {
      os->processed_vma = FALSE;
      os->processed_lma = FALSE;
    }

  for (o = link_info.output_bfd->sections; o != NULL; o = o->next)
    {
      /* Save the last size for possible use by bfd_relax_section.  */
      o->rawsize = o->size;
      o->size = 0;
    }
}

/* Worker for lang_gc_sections_1.  */

static void
gc_section_callback (lang_wild_statement_type *ptr,
		     struct wildcard_list *sec ATTRIBUTE_UNUSED,
		     asection *section,
		     struct flag_info *sflag_info ATTRIBUTE_UNUSED,
		     lang_input_statement_type *file ATTRIBUTE_UNUSED,
		     void *data ATTRIBUTE_UNUSED)
{
  /* If the wild pattern was marked KEEP, the member sections
     should be as well.  */
  if (ptr->keep_sections)
    section->flags |= SEC_KEEP;
}

/* Iterate over sections marking them against GC.  */

static void
lang_gc_sections_1 (lang_statement_union_type *s)
{
  for (; s != NULL; s = s->header.next)
    {
      switch (s->header.type)
	{
	case lang_wild_statement_enum:
	  walk_wild (&s->wild_statement, gc_section_callback, NULL);
	  break;
	case lang_constructors_statement_enum:
	  lang_gc_sections_1 (constructor_list.head);
	  break;
	case lang_output_section_statement_enum:
	  lang_gc_sections_1 (s->output_section_statement.children.head);
	  break;
	case lang_group_statement_enum:
	  lang_gc_sections_1 (s->group_statement.children.head);
	  break;
	default:
	  break;
	}
    }
}

static void
lang_gc_sections (void)
{
  /* Keep all sections so marked in the link script.  */
  lang_gc_sections_1 (statement_list.head);

  /* SEC_EXCLUDE is ignored when doing a relocatable link, except in
     the special case of debug info.  (See bfd/stabs.c)
     Twiddle the flag here, to simplify later linker code.  */
  if (bfd_link_relocatable (&link_info))
    {
      LANG_FOR_EACH_INPUT_STATEMENT (f)
	{
	  asection *sec;
#ifdef ENABLE_PLUGINS
	  if (f->flags.claimed)
	    continue;
#endif
	  for (sec = f->the_bfd->sections; sec != NULL; sec = sec->next)
	    if ((sec->flags & SEC_DEBUGGING) == 0)
	      sec->flags &= ~SEC_EXCLUDE;
	}
    }

  if (link_info.gc_sections)
    bfd_gc_sections (link_info.output_bfd, &link_info);
}

/* Worker for lang_find_relro_sections_1.  */

static void
find_relro_section_callback (lang_wild_statement_type *ptr ATTRIBUTE_UNUSED,
			     struct wildcard_list *sec ATTRIBUTE_UNUSED,
			     asection *section,
			     struct flag_info *sflag_info ATTRIBUTE_UNUSED,
			     lang_input_statement_type *file ATTRIBUTE_UNUSED,
			     void *data)
{
  /* Discarded, excluded and ignored sections effectively have zero
     size.  */
  if (section->output_section != NULL
      && section->output_section->owner == link_info.output_bfd
      && (section->output_section->flags & SEC_EXCLUDE) == 0
      && !IGNORE_SECTION (section)
      && section->size != 0)
    {
      bfd_boolean *has_relro_section = (bfd_boolean *) data;
      *has_relro_section = TRUE;
    }
}

/* Iterate over sections for relro sections.  */

static void
lang_find_relro_sections_1 (lang_statement_union_type *s,
			    bfd_boolean *has_relro_section)
{
  if (*has_relro_section)
    return;

  for (; s != NULL; s = s->header.next)
    {
      if (s == expld.dataseg.relro_end_stat)
	break;

      switch (s->header.type)
	{
	case lang_wild_statement_enum:
	  walk_wild (&s->wild_statement,
		     find_relro_section_callback,
		     has_relro_section);
	  break;
	case lang_constructors_statement_enum:
	  lang_find_relro_sections_1 (constructor_list.head,
				      has_relro_section);
	  break;
	case lang_output_section_statement_enum:
	  lang_find_relro_sections_1 (s->output_section_statement.children.head,
				      has_relro_section);
	  break;
	case lang_group_statement_enum:
	  lang_find_relro_sections_1 (s->group_statement.children.head,
				      has_relro_section);
	  break;
	default:
	  break;
	}
    }
}

static void
lang_find_relro_sections (void)
{
  bfd_boolean has_relro_section = FALSE;

  /* Check all sections in the link script.  */

  lang_find_relro_sections_1 (expld.dataseg.relro_start_stat,
			      &has_relro_section);

  if (!has_relro_section)
    link_info.relro = FALSE;
}

/* Relax all sections until bfd_relax_section gives up.  */

void
lang_relax_sections (bfd_boolean need_layout)
{
  if (RELAXATION_ENABLED)
    {
      /* We may need more than one relaxation pass.  */
      int i = link_info.relax_pass;

      /* The backend can use it to determine the current pass.  */
      link_info.relax_pass = 0;

      while (i--)
	{
	  /* Keep relaxing until bfd_relax_section gives up.  */
	  bfd_boolean relax_again;

	  link_info.relax_trip = -1;
	  do
	    {
	      link_info.relax_trip++;

	      /* Note: pe-dll.c does something like this also.  If you find
		 you need to change this code, you probably need to change
		 pe-dll.c also.  DJ  */

	      /* Do all the assignments with our current guesses as to
		 section sizes.  */
	      lang_do_assignments (lang_assigning_phase_enum);

	      /* We must do this after lang_do_assignments, because it uses
		 size.  */
	      lang_reset_memory_regions ();

	      /* Perform another relax pass - this time we know where the
		 globals are, so can make a better guess.  */
	      relax_again = FALSE;
	      lang_size_sections (&relax_again, FALSE);
	    }
	  while (relax_again);

	  link_info.relax_pass++;
	}
      need_layout = TRUE;
    }

  if (need_layout)
    {
      /* Final extra sizing to report errors.  */
      lang_do_assignments (lang_assigning_phase_enum);
      lang_reset_memory_regions ();
      lang_size_sections (NULL, TRUE);
    }
}

#ifdef ENABLE_PLUGINS
/* Find the insert point for the plugin's replacement files.  We
   place them after the first claimed real object file, or if the
   first claimed object is an archive member, after the last real
   object file immediately preceding the archive.  In the event
   no objects have been claimed at all, we return the first dummy
   object file on the list as the insert point; that works, but
   the callee must be careful when relinking the file_chain as it
   is not actually on that chain, only the statement_list and the
   input_file list; in that case, the replacement files must be
   inserted at the head of the file_chain.  */

static lang_input_statement_type *
find_replacements_insert_point (void)
{
  lang_input_statement_type *claim1, *lastobject;
  lastobject = &input_file_chain.head->input_statement;
  for (claim1 = &file_chain.head->input_statement;
       claim1 != NULL;
       claim1 = &claim1->next->input_statement)
    {
      if (claim1->flags.claimed)
	return claim1->flags.claim_archive ? lastobject : claim1;
      /* Update lastobject if this is a real object file.  */
      if (claim1->the_bfd != NULL && claim1->the_bfd->my_archive == NULL)
	lastobject = claim1;
    }
  /* No files were claimed by the plugin.  Choose the last object
     file found on the list (maybe the first, dummy entry) as the
     insert point.  */
  return lastobject;
}

/* Insert SRCLIST into DESTLIST after given element by chaining
   on FIELD as the next-pointer.  (Counterintuitively does not need
   a pointer to the actual after-node itself, just its chain field.)  */

static void
lang_list_insert_after (lang_statement_list_type *destlist,
			lang_statement_list_type *srclist,
			lang_statement_union_type **field)
{
  *(srclist->tail) = *field;
  *field = srclist->head;
  if (destlist->tail == field)
    destlist->tail = srclist->tail;
}

/* Detach new nodes added to DESTLIST since the time ORIGLIST
   was taken as a copy of it and leave them in ORIGLIST.  */

static void
lang_list_remove_tail (lang_statement_list_type *destlist,
		       lang_statement_list_type *origlist)
{
  union lang_statement_union **savetail;
  /* Check that ORIGLIST really is an earlier state of DESTLIST.  */
  ASSERT (origlist->head == destlist->head);
  savetail = origlist->tail;
  origlist->head = *(savetail);
  origlist->tail = destlist->tail;
  destlist->tail = savetail;
  *savetail = NULL;
}
#endif /* ENABLE_PLUGINS */

/* Add NAME to the list of garbage collection entry points.  */

void
lang_add_gc_name (const char *name)
{
  struct bfd_sym_chain *sym;

  if (name == NULL)
    return;

  sym = (struct bfd_sym_chain *) stat_alloc (sizeof (*sym));

  sym->next = link_info.gc_sym_list;
  sym->name = name;
  link_info.gc_sym_list = sym;
}

/* Check relocations.  */

static void
lang_check_relocs (void)
{
  if (link_info.check_relocs_after_open_input)
    {
      bfd *abfd;

      for (abfd = link_info.input_bfds;
	   abfd != (bfd *) NULL; abfd = abfd->link.next)
	if (!bfd_link_check_relocs (abfd, &link_info))
	  {
	    /* No object output, fail return.  */
	    config.make_executable = FALSE;
	    /* Note: we do not abort the loop, but rather
	       continue the scan in case there are other
	       bad relocations to report.  */
	  }
    }
}

void
lang_process (void)
{
  /* Finalize dynamic list.  */
  if (link_info.dynamic_list)
    lang_finalize_version_expr_head (&link_info.dynamic_list->head);

  current_target = default_target;

  /* Open the output file.  */
  lang_for_each_statement (ldlang_open_output);
  init_opb ();

  ldemul_create_output_section_statements ();

  /* Add to the hash table all undefineds on the command line.  */
  lang_place_undefineds ();

  if (!bfd_section_already_linked_table_init ())
    einfo (_("%P%F: Failed to create hash table\n"));

  /* Create a bfd for each input file.  */
  current_target = default_target;
  open_input_bfds (statement_list.head, OPEN_BFD_NORMAL);

#ifdef ENABLE_PLUGINS
  if (link_info.lto_plugin_active)
    {
      lang_statement_list_type added;
      lang_statement_list_type files, inputfiles;

      /* Now all files are read, let the plugin(s) decide if there
	 are any more to be added to the link before we call the
	 emulation's after_open hook.  We create a private list of
	 input statements for this purpose, which we will eventually
	 insert into the global statment list after the first claimed
	 file.  */
      added = *stat_ptr;
      /* We need to manipulate all three chains in synchrony.  */
      files = file_chain;
      inputfiles = input_file_chain;
      if (plugin_call_all_symbols_read ())
	einfo (_("%P%F: %s: plugin reported error after all symbols read\n"),
	       plugin_error_plugin ());
      /* Open any newly added files, updating the file chains.  */
      open_input_bfds (*added.tail, OPEN_BFD_NORMAL);
      /* Restore the global list pointer now they have all been added.  */
      lang_list_remove_tail (stat_ptr, &added);
      /* And detach the fresh ends of the file lists.  */
      lang_list_remove_tail (&file_chain, &files);
      lang_list_remove_tail (&input_file_chain, &inputfiles);
      /* Were any new files added?  */
      if (added.head != NULL)
	{
	  /* If so, we will insert them into the statement list immediately
	     after the first input file that was claimed by the plugin.  */
	  plugin_insert = find_replacements_insert_point ();
	  /* If a plugin adds input files without having claimed any, we
	     don't really have a good idea where to place them.  Just putting
	     them at the start or end of the list is liable to leave them
	     outside the crtbegin...crtend range.  */
	  ASSERT (plugin_insert != NULL);
	  /* Splice the new statement list into the old one.  */
	  lang_list_insert_after (stat_ptr, &added,
				  &plugin_insert->header.next);
	  /* Likewise for the file chains.  */
	  lang_list_insert_after (&input_file_chain, &inputfiles,
				  &plugin_insert->next_real_file);
	  /* We must be careful when relinking file_chain; we may need to
	     insert the new files at the head of the list if the insert
	     point chosen is the dummy first input file.  */
	  if (plugin_insert->filename)
	    lang_list_insert_after (&file_chain, &files, &plugin_insert->next);
	  else
	    lang_list_insert_after (&file_chain, &files, &file_chain.head);

	  /* Rescan archives in case new undefined symbols have appeared.  */
	  open_input_bfds (statement_list.head, OPEN_BFD_RESCAN);
	}
    }
  else
#endif /* ENABLE_PLUGINS */
    if (bfd_link_relocatable (&link_info))
    {
      /* Check if .gnu_object_only section should be created.  */
      bfd *p;
      int object_type;

      object_type = 0;
      for (p = link_info.input_bfds; p != (bfd *) NULL; p = p->link.next)
	{
	  object_type |= 1 << p->lto_type;
	  if ((object_type & (1 << lto_mixed_object)) != 0
	      || ((object_type
		   & (1 << lto_non_ir_object
		      | 1 << lto_ir_object))
		  == (1 << lto_non_ir_object | 1 << lto_ir_object)))
	    {
	      link_info.emit_gnu_object_only = TRUE;
	      break;
	    }
	}

      if (verbose
	  && (cmdline_object_only_file_list.head
	      || cmdline_object_only_archive_list.head))
	{
	  info_msg (_("Object-only input files:\n "));
	  print_cmdline_list (cmdline_object_only_file_list.head);
	  print_cmdline_list (cmdline_object_only_archive_list.head);
	}
    }

  /* Make sure that nobody has tried to add a symbol to this list
     before now.  */
  ASSERT (link_info.gc_sym_list == NULL);

  link_info.gc_sym_list = &entry_symbol;

  if (entry_symbol.name == NULL)
    {
      link_info.gc_sym_list = ldlang_undef_chain_list_head;

      /* entry_symbol is normally initialied by a ENTRY definition in the
	 linker script or the -e command line option.  But if neither of
	 these have been used, the target specific backend may still have
	 provided an entry symbol via a call to lang_default_entry().
	 Unfortunately this value will not be processed until lang_end()
	 is called, long after this function has finished.  So detect this
	 case here and add the target's entry symbol to the list of starting
	 points for garbage collection resolution.  */
      lang_add_gc_name (entry_symbol_default);
    }

  lang_add_gc_name (link_info.init_function);
  lang_add_gc_name (link_info.fini_function);

  ldemul_after_open ();
  if (config.map_file != NULL)
    lang_print_asneeded ();

  bfd_section_already_linked_table_free ();

  /* Make sure that we're not mixing architectures.  We call this
     after all the input files have been opened, but before we do any
     other processing, so that any operations merge_private_bfd_data
     does on the output file will be known during the rest of the
     link.  */
  lang_check ();

  /* Handle .exports instead of a version script if we're told to do so.  */
  if (command_line.version_exports_section)
    lang_do_version_exports_section ();

  /* Build all sets based on the information gathered from the input
     files.  */
  ldctor_build_sets ();

  /* PR 13683: We must rerun the assignments prior to running garbage
     collection in order to make sure that all symbol aliases are resolved.  */
  lang_do_assignments (lang_mark_phase_enum);

  lang_do_memory_regions();
  expld.phase = lang_first_phase_enum;

  /* Size up the common data.  */
  lang_common ();

  /* Remove unreferenced sections if asked to.  */
  lang_gc_sections ();

  /* Check relocations.  */
  lang_check_relocs ();

  /* Update wild statements.  */
  update_wild_statements (statement_list.head);

  /* Run through the contours of the script and attach input sections
     to the correct output sections.  */
  lang_statement_iteration++;
  map_input_to_output_sections (statement_list.head, NULL, NULL);

  process_insert_statements ();

  /* Find any sections not attached explicitly and handle them.  */
  lang_place_orphans ();

  if (!bfd_link_relocatable (&link_info))
    {
      asection *found;

      /* Merge SEC_MERGE sections.  This has to be done after GC of
	 sections, so that GCed sections are not merged, but before
	 assigning dynamic symbols, since removing whole input sections
	 is hard then.  */
      bfd_merge_sections (link_info.output_bfd, &link_info);

      /* Look for a text section and set the readonly attribute in it.  */
      found = bfd_get_section_by_name (link_info.output_bfd, ".text");

      if (found != NULL)
	{
	  if (config.text_read_only)
	    found->flags |= SEC_READONLY;
	  else
	    found->flags &= ~SEC_READONLY;
	}
    }

  /* Do anything special before sizing sections.  This is where ELF
     and other back-ends size dynamic sections.  */
  ldemul_before_allocation ();

  /* We must record the program headers before we try to fix the
     section positions, since they will affect SIZEOF_HEADERS.  */
  lang_record_phdrs ();

  /* Check relro sections.  */
  if (link_info.relro && !bfd_link_relocatable (&link_info))
    lang_find_relro_sections ();

  /* Size up the sections.  */
  lang_size_sections (NULL, !RELAXATION_ENABLED);

  /* See if anything special should be done now we know how big
     everything is.  This is where relaxation is done.  */
  ldemul_after_allocation ();

  /* Fix any .startof. or .sizeof. symbols.  */
  lang_set_startof ();

  /* Do all the assignments, now that we know the final resting places
     of all the symbols.  */
  lang_do_assignments (lang_final_phase_enum);

  ldemul_finish ();

  /* Convert absolute symbols to section relative.  */
  ldexp_finalize_syms ();

  /* Make sure that the section addresses make sense.  */
  if (command_line.check_section_addresses)
    lang_check_section_addresses ();

  /* Check any required symbols are known.  */
  ldlang_check_require_defined_symbols ();

  lang_end ();
}

/* EXPORTED TO YACC */

void
lang_add_wild (struct wildcard_spec *filespec,
	       struct wildcard_list *section_list,
	       bfd_boolean keep_sections)
{
  struct wildcard_list *curr, *next;
  lang_wild_statement_type *new_stmt;

  /* Reverse the list as the parser puts it back to front.  */
  for (curr = section_list, section_list = NULL;
       curr != NULL;
       section_list = curr, curr = next)
    {
      if (curr->spec.name != NULL && strcmp (curr->spec.name, "COMMON") == 0)
	placed_commons = TRUE;

      next = curr->next;
      curr->next = section_list;
    }

  if (filespec != NULL && filespec->name != NULL)
    {
      if (strcmp (filespec->name, "*") == 0)
	filespec->name = NULL;
      else if (!wildcardp (filespec->name))
	lang_has_input_file = TRUE;
    }

  new_stmt = new_stat (lang_wild_statement, stat_ptr);
  new_stmt->filename = NULL;
  new_stmt->filenames_sorted = FALSE;
  new_stmt->section_flag_list = NULL;
  if (filespec != NULL)
    {
      new_stmt->filename = filespec->name;
      new_stmt->filenames_sorted = filespec->sorted == by_name;
      new_stmt->section_flag_list = filespec->section_flag_list;
    }
  new_stmt->section_list = section_list;
  new_stmt->keep_sections = keep_sections;
  lang_list_init (&new_stmt->children);
  analyze_walk_wild_section_handler (new_stmt);
}

void
lang_section_start (const char *name, etree_type *address,
		    const segment_type *segment)
{
  lang_address_statement_type *ad;

  ad = new_stat (lang_address_statement, stat_ptr);
  ad->section_name = name;
  ad->address = address;
  ad->segment = segment;
}

/* Set the start symbol to NAME.  CMDLINE is nonzero if this is called
   because of a -e argument on the command line, or zero if this is
   called by ENTRY in a linker script.  Command line arguments take
   precedence.  */

void
lang_add_entry (const char *name, bfd_boolean cmdline)
{
  if (entry_symbol.name == NULL
      || cmdline
      || !entry_from_cmdline)
    {
      entry_symbol.name = name;
      entry_from_cmdline = cmdline;
    }
}

/* Set the default start symbol to NAME.  .em files should use this,
   not lang_add_entry, to override the use of "start" if neither the
   linker script nor the command line specifies an entry point.  NAME
   must be permanently allocated.  */
void
lang_default_entry (const char *name)
{
  entry_symbol_default = name;
}

void
lang_add_target (const char *name)
{
  lang_target_statement_type *new_stmt;

  new_stmt = new_stat (lang_target_statement, stat_ptr);
  new_stmt->target = name;
}

void
lang_add_map (const char *name)
{
  while (*name)
    {
      switch (*name)
	{
	case 'F':
	  map_option_f = TRUE;
	  break;
	}
      name++;
    }
}

void
lang_add_fill (fill_type *fill)
{
  lang_fill_statement_type *new_stmt;

  new_stmt = new_stat (lang_fill_statement, stat_ptr);
  new_stmt->fill = fill;
}

void
lang_add_data (int type, union etree_union *exp)
{
  lang_data_statement_type *new_stmt;

  new_stmt = new_stat (lang_data_statement, stat_ptr);
  new_stmt->exp = exp;
  new_stmt->type = type;
}

/* Create a new reloc statement.  RELOC is the BFD relocation type to
   generate.  HOWTO is the corresponding howto structure (we could
   look this up, but the caller has already done so).  SECTION is the
   section to generate a reloc against, or NAME is the name of the
   symbol to generate a reloc against.  Exactly one of SECTION and
   NAME must be NULL.  ADDEND is an expression for the addend.  */

void
lang_add_reloc (bfd_reloc_code_real_type reloc,
		reloc_howto_type *howto,
		asection *section,
		const char *name,
		union etree_union *addend)
{
  lang_reloc_statement_type *p = new_stat (lang_reloc_statement, stat_ptr);

  p->reloc = reloc;
  p->howto = howto;
  p->section = section;
  p->name = name;
  p->addend_exp = addend;

  p->addend_value = 0;
  p->output_section = NULL;
  p->output_offset = 0;
}

lang_assignment_statement_type *
lang_add_assignment (etree_type *exp)
{
  lang_assignment_statement_type *new_stmt;

  new_stmt = new_stat (lang_assignment_statement, stat_ptr);
  new_stmt->exp = exp;
  return new_stmt;
}

void
lang_add_attribute (enum statement_enum attribute)
{
  new_statement (attribute, sizeof (lang_statement_header_type), stat_ptr);
}

void
lang_startup (const char *name)
{
  if (first_file->filename != NULL)
    {
      einfo (_("%P%F: multiple STARTUP files\n"));
    }
  first_file->filename = name;
  first_file->local_sym_name = name;
  first_file->flags.real = TRUE;
}

void
lang_float (bfd_boolean maybe)
{
  lang_float_flag = maybe;
}


/* Work out the load- and run-time regions from a script statement, and
   store them in *LMA_REGION and *REGION respectively.

   MEMSPEC is the name of the run-time region, or the value of
   DEFAULT_MEMORY_REGION if the statement didn't specify one.
   LMA_MEMSPEC is the name of the load-time region, or null if the
   statement didn't specify one.HAVE_LMA_P is TRUE if the statement
   had an explicit load address.

   It is an error to specify both a load region and a load address.  */

static void
lang_get_regions (lang_memory_region_type **region,
		  lang_memory_region_type **lma_region,
		  const char *memspec,
		  const char *lma_memspec,
		  bfd_boolean have_lma,
		  bfd_boolean have_vma)
{
  *lma_region = lang_memory_region_lookup (lma_memspec, FALSE);

  /* If no runtime region or VMA has been specified, but the load region
     has been specified, then use the load region for the runtime region
     as well.  */
  if (lma_memspec != NULL
      && !have_vma
      && strcmp (memspec, DEFAULT_MEMORY_REGION) == 0)
    *region = *lma_region;
  else
    *region = lang_memory_region_lookup (memspec, FALSE);

  if (have_lma && lma_memspec != 0)
    einfo (_("%X%P:%S: section has both a load address and a load region\n"),
	   NULL);
}

void
lang_leave_output_section_statement (fill_type *fill, const char *memspec,
				     lang_output_section_phdr_list *phdrs,
				     const char *lma_memspec)
{
  lang_get_regions (&current_section->region,
		    &current_section->lma_region,
		    memspec, lma_memspec,
		    current_section->load_base != NULL,
		    current_section->addr_tree != NULL);

  /* If this section has no load region or base, but uses the same
     region as the previous section, then propagate the previous
     section's load region.  */

  if (current_section->lma_region == NULL
      && current_section->load_base == NULL
      && current_section->addr_tree == NULL
      && current_section->region == current_section->prev->region)
    current_section->lma_region = current_section->prev->lma_region;

  current_section->fill = fill;
  current_section->phdrs = phdrs;
  pop_stat_ptr ();
}

void
lang_statement_append (lang_statement_list_type *list,
		       lang_statement_union_type *element,
		       lang_statement_union_type **field)
{
  *(list->tail) = element;
  list->tail = field;
}

/* Set the output format type.  -oformat overrides scripts.  */

void
lang_add_output_format (const char *format,
			const char *big,
			const char *little,
			int from_script)
{
  if (output_target == NULL || !from_script)
    {
      if (command_line.endian == ENDIAN_BIG
	  && big != NULL)
	format = big;
      else if (command_line.endian == ENDIAN_LITTLE
	       && little != NULL)
	format = little;

      output_target = format;
    }
}

void
lang_add_insert (const char *where, int is_before)
{
  lang_insert_statement_type *new_stmt;

  new_stmt = new_stat (lang_insert_statement, stat_ptr);
  new_stmt->where = where;
  new_stmt->is_before = is_before;
  saved_script_handle = previous_script_handle;
}

/* Enter a group.  This creates a new lang_group_statement, and sets
   stat_ptr to build new statements within the group.  */

void
lang_enter_group (void)
{
  lang_group_statement_type *g;

  g = new_stat (lang_group_statement, stat_ptr);
  lang_list_init (&g->children);
  push_stat_ptr (&g->children);
}

/* Leave a group.  This just resets stat_ptr to start writing to the
   regular list of statements again.  Note that this will not work if
   groups can occur inside anything else which can adjust stat_ptr,
   but currently they can't.  */

void
lang_leave_group (void)
{
  pop_stat_ptr ();
}

/* Add a new program header.  This is called for each entry in a PHDRS
   command in a linker script.  */

void
lang_new_phdr (const char *name,
	       etree_type *type,
	       bfd_boolean filehdr,
	       bfd_boolean phdrs,
	       etree_type *at,
	       etree_type *flags)
{
  struct lang_phdr *n, **pp;
  bfd_boolean hdrs;

  n = (struct lang_phdr *) stat_alloc (sizeof (struct lang_phdr));
  n->next = NULL;
  n->name = name;
  n->type = exp_get_value_int (type, 0, "program header type");
  n->filehdr = filehdr;
  n->phdrs = phdrs;
  n->at = at;
  n->flags = flags;

  hdrs = n->type == 1 && (phdrs || filehdr);

  for (pp = &lang_phdr_list; *pp != NULL; pp = &(*pp)->next)
    if (hdrs
	&& (*pp)->type == 1
	&& !((*pp)->filehdr || (*pp)->phdrs))
      {
	einfo (_("%X%P:%S: PHDRS and FILEHDR are not supported"
		 " when prior PT_LOAD headers lack them\n"), NULL);
	hdrs = FALSE;
      }

  *pp = n;
}

/* Record the program header information in the output BFD.  FIXME: We
   should not be calling an ELF specific function here.  */

static void
lang_record_phdrs (void)
{
  unsigned int alc;
  asection **secs;
  lang_output_section_phdr_list *last;
  struct lang_phdr *l;
  lang_output_section_statement_type *os;

  alc = 10;
  secs = (asection **) xmalloc (alc * sizeof (asection *));
  last = NULL;

  for (l = lang_phdr_list; l != NULL; l = l->next)
    {
      unsigned int c;
      flagword flags;
      bfd_vma at;

      c = 0;
      for (os = &lang_output_section_statement.head->output_section_statement;
	   os != NULL;
	   os = os->next)
	{
	  lang_output_section_phdr_list *pl;

	  if (os->constraint < 0)
	    continue;

	  pl = os->phdrs;
	  if (pl != NULL)
	    last = pl;
	  else
	    {
	      if (os->sectype == noload_section
		  || os->bfd_section == NULL
		  || (os->bfd_section->flags & SEC_ALLOC) == 0)
		continue;

	      /* Don't add orphans to PT_INTERP header.  */
	      if (l->type == 3)
		continue;

	      if (last == NULL)
		{
		  lang_output_section_statement_type *tmp_os;

		  /* If we have not run across a section with a program
		     header assigned to it yet, then scan forwards to find
		     one.  This prevents inconsistencies in the linker's
		     behaviour when a script has specified just a single
		     header and there are sections in that script which are
		     not assigned to it, and which occur before the first
		     use of that header. See here for more details:
		     http://sourceware.org/ml/binutils/2007-02/msg00291.html  */
		  for (tmp_os = os; tmp_os; tmp_os = tmp_os->next)
		    if (tmp_os->phdrs)
		      {
			last = tmp_os->phdrs;
			break;
		      }
		  if (last == NULL)
		    einfo (_("%F%P: no sections assigned to phdrs\n"));
		}
	      pl = last;
	    }

	  if (os->bfd_section == NULL)
	    continue;

	  for (; pl != NULL; pl = pl->next)
	    {
	      if (strcmp (pl->name, l->name) == 0)
		{
		  if (c >= alc)
		    {
		      alc *= 2;
		      secs = (asection **) xrealloc (secs,
						     alc * sizeof (asection *));
		    }
		  secs[c] = os->bfd_section;
		  ++c;
		  pl->used = TRUE;
		}
	    }
	}

      if (l->flags == NULL)
	flags = 0;
      else
	flags = exp_get_vma (l->flags, 0, "phdr flags");

      if (l->at == NULL)
	at = 0;
      else
	at = exp_get_vma (l->at, 0, "phdr load address");

      if (!bfd_record_phdr (link_info.output_bfd, l->type,
			    l->flags != NULL, flags, l->at != NULL,
			    at, l->filehdr, l->phdrs, c, secs))
	einfo (_("%F%P: bfd_record_phdr failed: %E\n"));
    }

  free (secs);

  /* Make sure all the phdr assignments succeeded.  */
  for (os = &lang_output_section_statement.head->output_section_statement;
       os != NULL;
       os = os->next)
    {
      lang_output_section_phdr_list *pl;

      if (os->constraint < 0
	  || os->bfd_section == NULL)
	continue;

      for (pl = os->phdrs;
	   pl != NULL;
	   pl = pl->next)
	if (!pl->used && strcmp (pl->name, "NONE") != 0)
	  einfo (_("%X%P: section `%s' assigned to non-existent phdr `%s'\n"),
		 os->name, pl->name);
    }
}

/* Record a list of sections which may not be cross referenced.  */

void
lang_add_nocrossref (lang_nocrossref_type *l)
{
  struct lang_nocrossrefs *n;

  n = (struct lang_nocrossrefs *) xmalloc (sizeof *n);
  n->next = nocrossref_list;
  n->list = l;
  n->onlyfirst = FALSE;
  nocrossref_list = n;

  /* Set notice_all so that we get informed about all symbols.  */
  link_info.notice_all = TRUE;
}

/* Record a section that cannot be referenced from a list of sections.  */

void
lang_add_nocrossref_to (lang_nocrossref_type *l)
{
  lang_add_nocrossref (l);
  nocrossref_list->onlyfirst = TRUE;
}

/* Overlay handling.  We handle overlays with some static variables.  */

/* The overlay virtual address.  */
static etree_type *overlay_vma;
/* And subsection alignment.  */
static etree_type *overlay_subalign;

/* An expression for the maximum section size seen so far.  */
static etree_type *overlay_max;

/* A list of all the sections in this overlay.  */

struct overlay_list {
  struct overlay_list *next;
  lang_output_section_statement_type *os;
};

static struct overlay_list *overlay_list;

/* Start handling an overlay.  */

void
lang_enter_overlay (etree_type *vma_expr, etree_type *subalign)
{
  /* The grammar should prevent nested overlays from occurring.  */
  ASSERT (overlay_vma == NULL
	  && overlay_subalign == NULL
	  && overlay_max == NULL);

  overlay_vma = vma_expr;
  overlay_subalign = subalign;
}

/* Start a section in an overlay.  We handle this by calling
   lang_enter_output_section_statement with the correct VMA.
   lang_leave_overlay sets up the LMA and memory regions.  */

void
lang_enter_overlay_section (const char *name)
{
  struct overlay_list *n;
  etree_type *size;

  lang_enter_output_section_statement (name, overlay_vma, overlay_section,
				       0, overlay_subalign, 0, 0, 0);

  /* If this is the first section, then base the VMA of future
     sections on this one.  This will work correctly even if `.' is
     used in the addresses.  */
  if (overlay_list == NULL)
    overlay_vma = exp_nameop (ADDR, name);

  /* Remember the section.  */
  n = (struct overlay_list *) xmalloc (sizeof *n);
  n->os = current_section;
  n->next = overlay_list;
  overlay_list = n;

  size = exp_nameop (SIZEOF, name);

  /* Arrange to work out the maximum section end address.  */
  if (overlay_max == NULL)
    overlay_max = size;
  else
    overlay_max = exp_binop (MAX_K, overlay_max, size);
}

/* Finish a section in an overlay.  There isn't any special to do
   here.  */

void
lang_leave_overlay_section (fill_type *fill,
			    lang_output_section_phdr_list *phdrs)
{
  const char *name;
  char *clean, *s2;
  const char *s1;
  char *buf;

  name = current_section->name;

  /* For now, assume that DEFAULT_MEMORY_REGION is the run-time memory
     region and that no load-time region has been specified.  It doesn't
     really matter what we say here, since lang_leave_overlay will
     override it.  */
  lang_leave_output_section_statement (fill, DEFAULT_MEMORY_REGION, phdrs, 0);

  /* Define the magic symbols.  */

  clean = (char *) xmalloc (strlen (name) + 1);
  s2 = clean;
  for (s1 = name; *s1 != '\0'; s1++)
    if (ISALNUM (*s1) || *s1 == '_')
      *s2++ = *s1;
  *s2 = '\0';

  buf = (char *) xmalloc (strlen (clean) + sizeof "__load_start_");
  sprintf (buf, "__load_start_%s", clean);
  lang_add_assignment (exp_provide (buf,
				    exp_nameop (LOADADDR, name),
				    FALSE));

  buf = (char *) xmalloc (strlen (clean) + sizeof "__load_stop_");
  sprintf (buf, "__load_stop_%s", clean);
  lang_add_assignment (exp_provide (buf,
				    exp_binop ('+',
					       exp_nameop (LOADADDR, name),
					       exp_nameop (SIZEOF, name)),
				    FALSE));

  free (clean);
}

/* Finish an overlay.  If there are any overlay wide settings, this
   looks through all the sections in the overlay and sets them.  */

void
lang_leave_overlay (etree_type *lma_expr,
		    int nocrossrefs,
		    fill_type *fill,
		    const char *memspec,
		    lang_output_section_phdr_list *phdrs,
		    const char *lma_memspec)
{
  lang_memory_region_type *region;
  lang_memory_region_type *lma_region;
  struct overlay_list *l;
  lang_nocrossref_type *nocrossref;

  lang_get_regions (&region, &lma_region,
		    memspec, lma_memspec,
		    lma_expr != NULL, FALSE);

  nocrossref = NULL;

  /* After setting the size of the last section, set '.' to end of the
     overlay region.  */
  if (overlay_list != NULL)
    {
      overlay_list->os->update_dot = 1;
      overlay_list->os->update_dot_tree
	= exp_assign (".", exp_binop ('+', overlay_vma, overlay_max), FALSE);
    }

  l = overlay_list;
  while (l != NULL)
    {
      struct overlay_list *next;

      if (fill != NULL && l->os->fill == NULL)
	l->os->fill = fill;

      l->os->region = region;
      l->os->lma_region = lma_region;

      /* The first section has the load address specified in the
	 OVERLAY statement.  The rest are worked out from that.
	 The base address is not needed (and should be null) if
	 an LMA region was specified.  */
      if (l->next == 0)
	{
	  l->os->load_base = lma_expr;
	  l->os->sectype = normal_section;
	}
      if (phdrs != NULL && l->os->phdrs == NULL)
	l->os->phdrs = phdrs;

      if (nocrossrefs)
	{
	  lang_nocrossref_type *nc;

	  nc = (lang_nocrossref_type *) xmalloc (sizeof *nc);
	  nc->name = l->os->name;
	  nc->next = nocrossref;
	  nocrossref = nc;
	}

      next = l->next;
      free (l);
      l = next;
    }

  if (nocrossref != NULL)
    lang_add_nocrossref (nocrossref);

  overlay_vma = NULL;
  overlay_list = NULL;
  overlay_max = NULL;
}

/* Version handling.  This is only useful for ELF.  */

/* If PREV is NULL, return first version pattern matching particular symbol.
   If PREV is non-NULL, return first version pattern matching particular
   symbol after PREV (previously returned by lang_vers_match).  */

static struct bfd_elf_version_expr *
lang_vers_match (struct bfd_elf_version_expr_head *head,
		 struct bfd_elf_version_expr *prev,
		 const char *sym)
{
  const char *c_sym;
  const char *cxx_sym = sym;
  const char *java_sym = sym;
  struct bfd_elf_version_expr *expr = NULL;
  enum demangling_styles curr_style;

  curr_style = CURRENT_DEMANGLING_STYLE;
  cplus_demangle_set_style (no_demangling);
  c_sym = bfd_demangle (link_info.output_bfd, sym, DMGL_NO_OPTS);
  if (!c_sym)
    c_sym = sym;
  cplus_demangle_set_style (curr_style);

  if (head->mask & BFD_ELF_VERSION_CXX_TYPE)
    {
      cxx_sym = bfd_demangle (link_info.output_bfd, sym,
			      DMGL_PARAMS | DMGL_ANSI);
      if (!cxx_sym)
	cxx_sym = sym;
    }
  if (head->mask & BFD_ELF_VERSION_JAVA_TYPE)
    {
      java_sym = bfd_demangle (link_info.output_bfd, sym, DMGL_JAVA);
      if (!java_sym)
	java_sym = sym;
    }

  if (head->htab && (prev == NULL || prev->literal))
    {
      struct bfd_elf_version_expr e;

      switch (prev ? prev->mask : 0)
	{
	case 0:
	  if (head->mask & BFD_ELF_VERSION_C_TYPE)
	    {
	      e.pattern = c_sym;
	      expr = (struct bfd_elf_version_expr *)
		  htab_find ((htab_t) head->htab, &e);
	      while (expr && strcmp (expr->pattern, c_sym) == 0)
		if (expr->mask == BFD_ELF_VERSION_C_TYPE)
		  goto out_ret;
		else
		  expr = expr->next;
	    }
	  /* Fallthrough */
	case BFD_ELF_VERSION_C_TYPE:
	  if (head->mask & BFD_ELF_VERSION_CXX_TYPE)
	    {
	      e.pattern = cxx_sym;
	      expr = (struct bfd_elf_version_expr *)
		  htab_find ((htab_t) head->htab, &e);
	      while (expr && strcmp (expr->pattern, cxx_sym) == 0)
		if (expr->mask == BFD_ELF_VERSION_CXX_TYPE)
		  goto out_ret;
		else
		  expr = expr->next;
	    }
	  /* Fallthrough */
	case BFD_ELF_VERSION_CXX_TYPE:
	  if (head->mask & BFD_ELF_VERSION_JAVA_TYPE)
	    {
	      e.pattern = java_sym;
	      expr = (struct bfd_elf_version_expr *)
		  htab_find ((htab_t) head->htab, &e);
	      while (expr && strcmp (expr->pattern, java_sym) == 0)
		if (expr->mask == BFD_ELF_VERSION_JAVA_TYPE)
		  goto out_ret;
		else
		  expr = expr->next;
	    }
	  /* Fallthrough */
	default:
	  break;
	}
    }

  /* Finally, try the wildcards.  */
  if (prev == NULL || prev->literal)
    expr = head->remaining;
  else
    expr = prev->next;
  for (; expr; expr = expr->next)
    {
      const char *s;

      if (!expr->pattern)
	continue;

      if (expr->pattern[0] == '*' && expr->pattern[1] == '\0')
	break;

      if (expr->mask == BFD_ELF_VERSION_JAVA_TYPE)
	s = java_sym;
      else if (expr->mask == BFD_ELF_VERSION_CXX_TYPE)
	s = cxx_sym;
      else
	s = c_sym;
      if (fnmatch (expr->pattern, s, 0) == 0)
	break;
    }

 out_ret:
  if (c_sym != sym)
    free ((char *) c_sym);
  if (cxx_sym != sym)
    free ((char *) cxx_sym);
  if (java_sym != sym)
    free ((char *) java_sym);
  return expr;
}

/* Return NULL if the PATTERN argument is a glob pattern, otherwise,
   return a pointer to the symbol name with any backslash quotes removed.  */

static const char *
realsymbol (const char *pattern)
{
  const char *p;
  bfd_boolean changed = FALSE, backslash = FALSE;
  char *s, *symbol = (char *) xmalloc (strlen (pattern) + 1);

  for (p = pattern, s = symbol; *p != '\0'; ++p)
    {
      /* It is a glob pattern only if there is no preceding
	 backslash.  */
      if (backslash)
	{
	  /* Remove the preceding backslash.  */
	  *(s - 1) = *p;
	  backslash = FALSE;
	  changed = TRUE;
	}
      else
	{
	  if (*p == '?' || *p == '*' || *p == '[')
	    {
	      free (symbol);
	      return NULL;
	    }

	  *s++ = *p;
	  backslash = *p == '\\';
	}
    }

  if (changed)
    {
      *s = '\0';
      return symbol;
    }
  else
    {
      free (symbol);
      return pattern;
    }
}

/* This is called for each variable name or match expression.  NEW_NAME is
   the name of the symbol to match, or, if LITERAL_P is FALSE, a glob
   pattern to be matched against symbol names.  */

struct bfd_elf_version_expr *
lang_new_vers_pattern (struct bfd_elf_version_expr *orig,
		       const char *new_name,
		       const char *lang,
		       bfd_boolean literal_p)
{
  struct bfd_elf_version_expr *ret;

  ret = (struct bfd_elf_version_expr *) xmalloc (sizeof *ret);
  ret->next = orig;
  ret->symver = 0;
  ret->script = 0;
  ret->literal = TRUE;
  ret->pattern = literal_p ? new_name : realsymbol (new_name);
  if (ret->pattern == NULL)
    {
      ret->pattern = new_name;
      ret->literal = FALSE;
    }

  if (lang == NULL || strcasecmp (lang, "C") == 0)
    ret->mask = BFD_ELF_VERSION_C_TYPE;
  else if (strcasecmp (lang, "C++") == 0)
    ret->mask = BFD_ELF_VERSION_CXX_TYPE;
  else if (strcasecmp (lang, "Java") == 0)
    ret->mask = BFD_ELF_VERSION_JAVA_TYPE;
  else
    {
      einfo (_("%X%P: unknown language `%s' in version information\n"),
	     lang);
      ret->mask = BFD_ELF_VERSION_C_TYPE;
    }

  return ldemul_new_vers_pattern (ret);
}

/* This is called for each set of variable names and match
   expressions.  */

struct bfd_elf_version_tree *
lang_new_vers_node (struct bfd_elf_version_expr *globals,
		    struct bfd_elf_version_expr *locals)
{
  struct bfd_elf_version_tree *ret;

  ret = (struct bfd_elf_version_tree *) xcalloc (1, sizeof *ret);
  ret->globals.list = globals;
  ret->locals.list = locals;
  ret->match = lang_vers_match;
  ret->name_indx = (unsigned int) -1;
  return ret;
}

/* This static variable keeps track of version indices.  */

static int version_index;

static hashval_t
version_expr_head_hash (const void *p)
{
  const struct bfd_elf_version_expr *e =
      (const struct bfd_elf_version_expr *) p;

  return htab_hash_string (e->pattern);
}

static int
version_expr_head_eq (const void *p1, const void *p2)
{
  const struct bfd_elf_version_expr *e1 =
      (const struct bfd_elf_version_expr *) p1;
  const struct bfd_elf_version_expr *e2 =
      (const struct bfd_elf_version_expr *) p2;

  return strcmp (e1->pattern, e2->pattern) == 0;
}

static void
lang_finalize_version_expr_head (struct bfd_elf_version_expr_head *head)
{
  size_t count = 0;
  struct bfd_elf_version_expr *e, *next;
  struct bfd_elf_version_expr **list_loc, **remaining_loc;

  for (e = head->list; e; e = e->next)
    {
      if (e->literal)
	count++;
      head->mask |= e->mask;
    }

  if (count)
    {
      head->htab = htab_create (count * 2, version_expr_head_hash,
				version_expr_head_eq, NULL);
      list_loc = &head->list;
      remaining_loc = &head->remaining;
      for (e = head->list; e; e = next)
	{
	  next = e->next;
	  if (!e->literal)
	    {
	      *remaining_loc = e;
	      remaining_loc = &e->next;
	    }
	  else
	    {
	      void **loc = htab_find_slot ((htab_t) head->htab, e, INSERT);

	      if (*loc)
		{
		  struct bfd_elf_version_expr *e1, *last;

		  e1 = (struct bfd_elf_version_expr *) *loc;
		  last = NULL;
		  do
		    {
		      if (e1->mask == e->mask)
			{
			  last = NULL;
			  break;
			}
		      last = e1;
		      e1 = e1->next;
		    }
		  while (e1 && strcmp (e1->pattern, e->pattern) == 0);

		  if (last == NULL)
		    {
		      /* This is a duplicate.  */
		      /* FIXME: Memory leak.  Sometimes pattern is not
			 xmalloced alone, but in larger chunk of memory.  */
		      /* free (e->pattern); */
		      free (e);
		    }
		  else
		    {
		      e->next = last->next;
		      last->next = e;
		    }
		}
	      else
		{
		  *loc = e;
		  *list_loc = e;
		  list_loc = &e->next;
		}
	    }
	}
      *remaining_loc = NULL;
      *list_loc = head->remaining;
    }
  else
    head->remaining = head->list;
}

/* This is called when we know the name and dependencies of the
   version.  */

void
lang_register_vers_node (const char *name,
			 struct bfd_elf_version_tree *version,
			 struct bfd_elf_version_deps *deps)
{
  struct bfd_elf_version_tree *t, **pp;
  struct bfd_elf_version_expr *e1;

  if (name == NULL)
    name = "";

  if (link_info.version_info != NULL
      && (name[0] == '\0' || link_info.version_info->name[0] == '\0'))
    {
      einfo (_("%X%P: anonymous version tag cannot be combined"
	       " with other version tags\n"));
      free (version);
      return;
    }

  /* Make sure this node has a unique name.  */
  for (t = link_info.version_info; t != NULL; t = t->next)
    if (strcmp (t->name, name) == 0)
      einfo (_("%X%P: duplicate version tag `%s'\n"), name);

  lang_finalize_version_expr_head (&version->globals);
  lang_finalize_version_expr_head (&version->locals);

  /* Check the global and local match names, and make sure there
     aren't any duplicates.  */

  for (e1 = version->globals.list; e1 != NULL; e1 = e1->next)
    {
      for (t = link_info.version_info; t != NULL; t = t->next)
	{
	  struct bfd_elf_version_expr *e2;

	  if (t->locals.htab && e1->literal)
	    {
	      e2 = (struct bfd_elf_version_expr *)
		  htab_find ((htab_t) t->locals.htab, e1);
	      while (e2 && strcmp (e1->pattern, e2->pattern) == 0)
		{
		  if (e1->mask == e2->mask)
		    einfo (_("%X%P: duplicate expression `%s'"
			     " in version information\n"), e1->pattern);
		  e2 = e2->next;
		}
	    }
	  else if (!e1->literal)
	    for (e2 = t->locals.remaining; e2 != NULL; e2 = e2->next)
	      if (strcmp (e1->pattern, e2->pattern) == 0
		  && e1->mask == e2->mask)
		einfo (_("%X%P: duplicate expression `%s'"
			 " in version information\n"), e1->pattern);
	}
    }

  for (e1 = version->locals.list; e1 != NULL; e1 = e1->next)
    {
      for (t = link_info.version_info; t != NULL; t = t->next)
	{
	  struct bfd_elf_version_expr *e2;

	  if (t->globals.htab && e1->literal)
	    {
	      e2 = (struct bfd_elf_version_expr *)
		  htab_find ((htab_t) t->globals.htab, e1);
	      while (e2 && strcmp (e1->pattern, e2->pattern) == 0)
		{
		  if (e1->mask == e2->mask)
		    einfo (_("%X%P: duplicate expression `%s'"
			     " in version information\n"),
			   e1->pattern);
		  e2 = e2->next;
		}
	    }
	  else if (!e1->literal)
	    for (e2 = t->globals.remaining; e2 != NULL; e2 = e2->next)
	      if (strcmp (e1->pattern, e2->pattern) == 0
		  && e1->mask == e2->mask)
		einfo (_("%X%P: duplicate expression `%s'"
			 " in version information\n"), e1->pattern);
	}
    }

  version->deps = deps;
  version->name = name;
  if (name[0] != '\0')
    {
      ++version_index;
      version->vernum = version_index;
    }
  else
    version->vernum = 0;

  for (pp = &link_info.version_info; *pp != NULL; pp = &(*pp)->next)
    ;
  *pp = version;
}

/* This is called when we see a version dependency.  */

struct bfd_elf_version_deps *
lang_add_vers_depend (struct bfd_elf_version_deps *list, const char *name)
{
  struct bfd_elf_version_deps *ret;
  struct bfd_elf_version_tree *t;

  ret = (struct bfd_elf_version_deps *) xmalloc (sizeof *ret);
  ret->next = list;

  for (t = link_info.version_info; t != NULL; t = t->next)
    {
      if (strcmp (t->name, name) == 0)
	{
	  ret->version_needed = t;
	  return ret;
	}
    }

  einfo (_("%X%P: unable to find version dependency `%s'\n"), name);

  ret->version_needed = NULL;
  return ret;
}

static void
lang_do_version_exports_section (void)
{
  struct bfd_elf_version_expr *greg = NULL, *lreg;

  LANG_FOR_EACH_INPUT_STATEMENT (is)
    {
      asection *sec = bfd_get_section_by_name (is->the_bfd, ".exports");
      char *contents, *p;
      bfd_size_type len;

      if (sec == NULL)
	continue;

      len = sec->size;
      contents = (char *) xmalloc (len);
      if (!bfd_get_section_contents (is->the_bfd, sec, contents, 0, len))
	einfo (_("%X%P: unable to read .exports section contents\n"), sec);

      p = contents;
      while (p < contents + len)
	{
	  greg = lang_new_vers_pattern (greg, p, NULL, FALSE);
	  p = strchr (p, '\0') + 1;
	}

      /* Do not free the contents, as we used them creating the regex.  */

      /* Do not include this section in the link.  */
      sec->flags |= SEC_EXCLUDE | SEC_KEEP;
    }

  lreg = lang_new_vers_pattern (NULL, "*", NULL, FALSE);
  lang_register_vers_node (command_line.version_exports_section,
			   lang_new_vers_node (greg, lreg), NULL);
}

/* Evaluate LENGTH and ORIGIN parts of MEMORY spec */

static void
lang_do_memory_regions (void)
{
  lang_memory_region_type *r = lang_memory_region_list;

  for (; r != NULL; r = r->next)
    {
      if (r->origin_exp)
	{
	  exp_fold_tree_no_dot (r->origin_exp);
	  if (expld.result.valid_p)
	    {
	      r->origin = expld.result.value;
	      r->current = r->origin;
	    }
	  else
	    einfo (_("%F%P: invalid origin for memory region %s\n"),
		   r->name_list.name);
	}
      if (r->length_exp)
	{
	  exp_fold_tree_no_dot (r->length_exp);
	  if (expld.result.valid_p)
	    r->length = expld.result.value;
	  else
	    einfo (_("%F%P: invalid length for memory region %s\n"),
		   r->name_list.name);
	}
    }
}

void
lang_add_unique (const char *name)
{
  struct unique_sections *ent;

  for (ent = unique_section_list; ent; ent = ent->next)
    if (strcmp (ent->name, name) == 0)
      return;

  ent = (struct unique_sections *) xmalloc (sizeof *ent);
  ent->name = xstrdup (name);
  ent->next = unique_section_list;
  unique_section_list = ent;
}

/* Append the list of dynamic symbols to the existing one.  */

void
lang_append_dynamic_list (struct bfd_elf_version_expr *dynamic)
{
  if (link_info.dynamic_list)
    {
      struct bfd_elf_version_expr *tail;
      for (tail = dynamic; tail->next != NULL; tail = tail->next)
	;
      tail->next = link_info.dynamic_list->head.list;
      link_info.dynamic_list->head.list = dynamic;
    }
  else
    {
      struct bfd_elf_dynamic_list *d;

      d = (struct bfd_elf_dynamic_list *) xcalloc (1, sizeof *d);
      d->head.list = dynamic;
      d->match = lang_vers_match;
      link_info.dynamic_list = d;
    }
}

/* Append the list of C++ typeinfo dynamic symbols to the existing
   one.  */

void
lang_append_dynamic_list_cpp_typeinfo (void)
{
  const char *symbols[] =
    {
      "typeinfo name for*",
      "typeinfo for*"
    };
  struct bfd_elf_version_expr *dynamic = NULL;
  unsigned int i;

  for (i = 0; i < ARRAY_SIZE (symbols); i++)
    dynamic = lang_new_vers_pattern (dynamic, symbols [i], "C++",
				     FALSE);

  lang_append_dynamic_list (dynamic);
}

/* Append the list of C++ operator new and delete dynamic symbols to the
   existing one.  */

void
lang_append_dynamic_list_cpp_new (void)
{
  const char *symbols[] =
    {
      "operator new*",
      "operator delete*"
    };
  struct bfd_elf_version_expr *dynamic = NULL;
  unsigned int i;

  for (i = 0; i < ARRAY_SIZE (symbols); i++)
    dynamic = lang_new_vers_pattern (dynamic, symbols [i], "C++",
				     FALSE);

  lang_append_dynamic_list (dynamic);
}

/* Scan a space and/or comma separated string of features.  */

void
lang_ld_feature (char *str)
{
  char *p, *q;

  p = str;
  while (*p)
    {
      char sep;
      while (*p == ',' || ISSPACE (*p))
	++p;
      if (!*p)
	break;
      q = p + 1;
      while (*q && *q != ',' && !ISSPACE (*q))
	++q;
      sep = *q;
      *q = 0;
      if (strcasecmp (p, "SANE_EXPR") == 0)
	config.sane_expr = TRUE;
      else
	einfo (_("%X%P: unknown feature `%s'\n"), p);
      *q = sep;
      p = q;
    }
}

/* Pretty print memory amount.  */

static void
lang_print_memory_size (bfd_vma sz)
{
  if ((sz & 0x3fffffff) == 0)
    printf ("%10" BFD_VMA_FMT "u GB", sz >> 30);
  else if ((sz & 0xfffff) == 0)
    printf ("%10" BFD_VMA_FMT "u MB", sz >> 20);
  else if ((sz & 0x3ff) == 0)
    printf ("%10" BFD_VMA_FMT "u KB", sz >> 10);
  else
    printf (" %10" BFD_VMA_FMT "u B", sz);
}

/* Implement --print-memory-usage: disply per region memory usage.  */

void
lang_print_memory_usage (void)
{
  lang_memory_region_type *r;

  printf ("Memory region         Used Size  Region Size  %%age Used\n");
  for (r = lang_memory_region_list; r->next != NULL; r = r->next)
    {
      bfd_vma used_length = r->current - r->origin;
      double percent;

      printf ("%16s: ",r->name_list.name);
      lang_print_memory_size (used_length);
      lang_print_memory_size ((bfd_vma) r->length);

      percent = used_length * 100.0 / r->length;

      printf ("    %6.2f%%\n", percent);
    }
}

static void
cmdline_lists_init (void)
{
  cmdline_object_only_file_list.tail
    = &cmdline_object_only_file_list.head;
  cmdline_object_only_archive_list.tail
    = &cmdline_object_only_archive_list.head;
  cmdline_temp_object_only_list.tail
    = &cmdline_temp_object_only_list.head;
}

/* Allocate an item with TYPE and DATA.  */

static cmdline_union_type *
cmdline_list_new (cmdline_enum_type type, void *data)
{
  cmdline_union_type *new_opt;

  new_opt = (cmdline_union_type *) stat_alloc (sizeof (*new_opt));
  new_opt->header.type = type;
  switch (type)
    {
    default:
      break;
    case cmdline_is_file_enum:
      new_opt->file.filename = (const char *) data;
      break;
    case cmdline_is_bfd_enum:
      new_opt->abfd.abfd = (bfd *) data;
      break;
    }
  return new_opt;
}

/* Append an item with TYPE and DATA to LIST.  */

static void
cmdline_list_append (cmdline_list_type *list, cmdline_enum_type type,
		     void *data)
{
  cmdline_union_type *new_opt = cmdline_list_new (type, data);
  new_opt->header.next = NULL;
  *list->tail = new_opt;
  list->tail = &new_opt->header.next;
}

static void
print_cmdline_list (cmdline_union_type *c)
{
  for (; c != NULL; c = c->header.next)
    switch (c->header.type)
      {
      default:
	abort ();
      case cmdline_is_file_enum:
	info_msg (" %s", c->file.filename);
	break;
      case cmdline_is_bfd_enum:
	info_msg (" [%B]", c->abfd.abfd);
	break;
      }

  info_msg ("\n");
}

/* Return TRUE if ABFD is on cmdline_object_only_archive_list.  */

static bfd_boolean
cmdline_on_object_only_archive_list_p (bfd *abfd)
{
  cmdline_union_type *c, *next;
  bfd *archive, *obfd, *oarchive;
  ufile_ptr origin = abfd->origin;

  archive = bfd_my_archive (abfd);
  for (c = cmdline_object_only_archive_list.head; c != NULL; c = next)
    {
      if (c->header.type != cmdline_is_bfd_enum)
	abort ();

      next = c->header.next;
      obfd = c->abfd.abfd;
      oarchive = bfd_my_archive (obfd);

      /* The list is grouped by archive file name and sorted by member
	 origin.  */
      if (strcmp (archive->filename, oarchive->filename) != 0)
	continue;

      if (origin == obfd->origin)
	return TRUE;
      else if (origin < obfd->origin)
	return FALSE;
    }

  return FALSE;
}

/* Append an item with TYPE and DATA to cmdline_object_only_file_list
   or cmdline_object_only_archive_list if needed.  */

static void
cmdline_object_only_list_append (cmdline_enum_type type, void *data)
{
  cmdline_union_type *c;
  cmdline_union_type *new_opt, *next, **prev;
  bfd *abfd, *archive;
  bfd *obfd, *oarchive;
  bfd *nbfd, *narchive;
  ufile_ptr origin, norigin;

  /* Put it on cmdline_object_only_file_list if it isn't an archive
     member.  */
  switch (type)
    {
    default:
      abort ();
    case cmdline_is_bfd_enum:
      abfd = (bfd *) data;
      archive = bfd_my_archive (abfd);
      if (archive)
	break;
    case cmdline_is_file_enum:
      cmdline_list_append (&cmdline_object_only_file_list, type, data);
      return;
    }

  /* Put archive member on cmdline_object_only_archive_list and sort
     the list by archive name and archive member origin.  */
  new_opt = (cmdline_union_type *) stat_alloc (sizeof (*new_opt));
  new_opt->header.type = cmdline_is_bfd_enum;
  new_opt->header.next = NULL;
  new_opt->abfd.abfd = (bfd *) data;

  c = cmdline_object_only_archive_list.head;
  if (c == NULL)
    {
      cmdline_object_only_archive_list.head = new_opt;
      cmdline_object_only_archive_list.tail = &new_opt->header.next;
      return;
    }

  prev = NULL;
  origin = abfd->origin;
  for (; c != NULL; c = next)
    {
      if (c->header.type != cmdline_is_bfd_enum)
	abort ();

      next = c->header.next;

      obfd = c->abfd.abfd;
      oarchive = bfd_my_archive (obfd);

      if (strcmp (archive->filename, oarchive->filename) == 0)
	{
	  bfd_boolean after;

	  if (origin < obfd->origin)
	    {
	      /* Insert it before the current.  */
	      new_opt->header.next = c;
	      if (prev)
		*prev = new_opt;
	      else
		cmdline_object_only_archive_list.head = new_opt;
	      return;
	    }

	  after = TRUE;

	  /* Check origin.  */
	  while (next)
	    {
	      if (next->header.type != cmdline_is_bfd_enum)
		abort ();

	      nbfd = next->abfd.abfd;
	      norigin = nbfd->origin;
	      if (origin > norigin)
		{
		  /* Insert it after NEXT.  */
		  break;
		}

	      narchive = bfd_my_archive (nbfd);
	      if (strcmp (archive->filename, narchive->filename) != 0)
		{
		  /* Insert it befor NEXT.  */
		  after = FALSE;
		  break;
		}

	      c = next;
	      next = next->header.next;
	    }

	  if (after && next)
	    {
	      c = next;
	      next = next->header.next;
	    }

	  if (*cmdline_object_only_archive_list.tail == c->header.next)
	    cmdline_object_only_archive_list.tail
	      = &new_opt->header.next;

	  prev = &c->header.next;
	  new_opt->header.next = next;
	  *prev = new_opt;
	  return;
	}

      prev = &c->header.next;
    }

  *cmdline_object_only_archive_list.tail = new_opt;
  cmdline_object_only_archive_list.tail = &new_opt->header.next;
}

/* Get object-only input files.  */

static void
cmdline_get_object_only_input_files (void)
{
  cmdline_union_type *c, *next;
  bfd *abfd, *archive;
  bfd *nbfd, *narchive;

  /* Add files first.  */
  for (c = cmdline_object_only_file_list.head;
       c != NULL; c = c->header.next)
    switch (c->header.type)
      {
      default:
	abort ();
      case cmdline_is_file_enum:
	lang_add_input_file (c->file.filename,
			     lang_input_file_is_file_enum, NULL);
	break;
      case cmdline_is_bfd_enum:
	abfd = c->abfd.abfd;
	if (bfd_my_archive (abfd))
	  abort ();
	lang_add_input_file (abfd->filename,
			     lang_input_file_is_file_enum, NULL);
	break;
      }

  /* Add archive members next.  */
  for (c = cmdline_object_only_archive_list.head; c != NULL; c = next)
    {
      if (c->header.type != cmdline_is_bfd_enum)
	abort ();

      next = c->header.next;

      abfd = c->abfd.abfd;
      archive = bfd_my_archive (abfd);

      /* Add the first archive of the archive member group.  */
      lang_add_input_file (archive->filename,
			   lang_input_file_is_file_enum, NULL);

      /* Skip the rest members in the archive member group.  */
      do
	{
	  if (!next)
	    break;

	  if (next->header.type != cmdline_is_bfd_enum)
	    abort ();

	  next = next->header.next;
	  if (!next)
	    break;
	  nbfd = next->abfd.abfd;
	  narchive = bfd_my_archive (nbfd);
	}
      while (strcmp (archive->filename, narchive->filename) == 0);
    }
}

struct cmdline_arg
{
  bfd *obfd;
  asymbol **isympp;
  int status;
};

/* Create a section in OBFD with the same
   name and attributes as ISECTION in IBFD.  */

static void
setup_section (bfd *ibfd, sec_ptr isection, void *p)
{
  struct cmdline_arg *arg = (struct cmdline_arg *) p;
  bfd *obfd = arg->obfd;
  asymbol **isympp = arg->isympp;
  const char *name = isection->name;
  sec_ptr osection;
  const char *err;

  /* Skip the object-only section.  */
  if (ibfd->object_only_section == isection)
    return;

  /* If we have already failed earlier on, do not keep on generating
     complaints now.  */
  if (arg->status)
    return;

  osection = bfd_make_section_anyway_with_flags (obfd, name,
						 isection->flags);

  if (osection == NULL)
    {
      err = _("failed to create output section");
      goto loser;
    }

  osection->size = isection->size;
  osection->vma = isection->vma;
  osection->lma = isection->lma;
  osection->alignment_power = isection->alignment_power;

  /* Copy merge entity size.  */
  osection->entsize = isection->entsize;

  /* This used to be mangle_section; we do here to avoid using
     bfd_get_section_by_name since some formats allow multiple
     sections with the same name.  */
  isection->output_section = osection;
  isection->output_offset = 0;

  if ((isection->flags & SEC_GROUP) != 0)
    {
      asymbol *gsym = bfd_group_signature (isection, isympp);

      if (gsym != NULL)
	{
	  gsym->flags |= BSF_KEEP;
	  if (ibfd->xvec->flavour == bfd_target_elf_flavour)
	    elf_group_id (isection) = gsym;
	}
    }

  /* Allow the BFD backend to copy any private data it understands
     from the input section to the output section.  */
  if (!bfd_copy_private_section_data (ibfd, isection, obfd, osection))
    {
      err = _("failed to copy private data");
      goto loser;
    }

  /* All went well.  */
  return;

loser:
  arg->status = 1;
  einfo (_("%P%F: setup_section: %s: %s\n"), err, name);
}

/* Copy the data of input section ISECTION of IBFD
   to an output section with the same name in OBFD.
   If stripping then don't copy any relocation info.  */

static void
copy_section (bfd *ibfd, sec_ptr isection, void *p)
{
  struct cmdline_arg *arg = (struct cmdline_arg *) p;
  bfd *obfd = arg->obfd;
  asymbol **isympp = arg->isympp;
  arelent **relpp;
  long relcount;
  sec_ptr osection;
  bfd_size_type size;
  long relsize;
  flagword flags;
  const char *err;

  /* Skip the object-only section.  */
  if (ibfd->object_only_section == isection)
    return;

  /* If we have already failed earlier on, do not keep on generating
     complaints now.  */
  if (arg->status)
    return;

  flags = bfd_get_section_flags (ibfd, isection);
  if ((flags & SEC_GROUP) != 0)
    return;

  osection = isection->output_section;
  size = bfd_get_section_size (isection);

  if (size == 0 || osection == 0)
    return;

  relsize = bfd_get_reloc_upper_bound (ibfd, isection);

  if (relsize < 0)
    {
      /* Do not complain if the target does not support relocations.  */
      if (relsize == -1
	  && bfd_get_error () == bfd_error_invalid_operation)
	relsize = 0;
      else
	{
	  err = bfd_errmsg (bfd_get_error ());
	  goto loser;
	}
    }

  if (relsize == 0)
    bfd_set_reloc (obfd, osection, NULL, 0);
  else
    {
      relpp = (arelent **) xmalloc (relsize);
      relcount = bfd_canonicalize_reloc (ibfd, isection, relpp, isympp);
      if (relcount < 0)
	{
	  err = _("relocation count is negative");
	  goto loser;
	}

      bfd_set_reloc (obfd, osection,
		     relcount == 0 ? NULL : relpp, relcount);
      if (relcount == 0)
	free (relpp);
    }

  if (bfd_get_section_flags (ibfd, isection) & SEC_HAS_CONTENTS)
    {
      bfd_byte *memhunk = NULL;

      if (!bfd_get_full_section_contents (ibfd, isection, &memhunk))
	{
	  err = bfd_errmsg (bfd_get_error ());
	  goto loser;
	}

      if (!bfd_set_section_contents (obfd, osection, memhunk, 0, size))
	{
	  err = bfd_errmsg (bfd_get_error ());
	  goto loser;
	}
      free (memhunk);
    }

  /* All went well.  */
  return;

loser:
  einfo (_("%P%F: copy_section: %s: %s\n"), err, isection->name);
}
/* Open the temporary bfd created in the same directory as PATH.  */

static bfd *
cmdline_fopen_temp (const char *path, const char *target,
		    const char *mode)
{
#define template "ldXXXXXX"
  const char *slash = strrchr (path, '/');
  char *tmpname;
  size_t len;
  int fd;

#ifdef HAVE_DOS_BASED_FILE_SYSTEM
  {
    /* We could have foo/bar\\baz, or foo\\bar, or d:bar.  */
    char *bslash = strrchr (path, '\\');

    if (slash == NULL || (bslash != NULL && bslash > slash))
      slash = bslash;
    if (slash == NULL && path[0] != '\0' && path[1] == ':')
      slash = path + 1;
  }
#endif

  if (slash != (char *) NULL)
    {
      len = slash - path;
      tmpname = (char *) xmalloc (len + sizeof (template) + 2);
      memcpy (tmpname, path, len);

#ifdef HAVE_DOS_BASED_FILE_SYSTEM
      /* If tmpname is "X:", appending a slash will make it a root
	 directory on drive X, which is NOT the same as the current
	 directory on drive X.  */
      if (len == 2 && tmpname[1] == ':')
	tmpname[len++] = '.';
#endif
      tmpname[len++] = '/';
    }
  else
    {
      tmpname = (char *) xmalloc (sizeof (template));
      len = 0;
    }

  memcpy (tmpname + len, template, sizeof (template));
#undef template

#ifdef HAVE_MKSTEMP
  fd = mkstemp (tmpname);
#else
  tmpname = mktemp (tmpname);
  if (tmpname == NULL)
    return NULL;
  fd = open (tmpname, O_RDWR | O_CREAT | O_EXCL, 0600);
#endif
  if (fd == -1)
    return NULL;
  return bfd_fopen (tmpname, target, mode, fd);
}

/* Add the object-only section.  */

static void
cmdline_add_object_only_section (bfd_byte *contents, size_t size)
{
  bfd_vma start;
  flagword flags;
  enum bfd_architecture iarch;
  unsigned int imach;
  long symcount;
  long symsize;
  asymbol **isympp = NULL;
  asymbol **osympp = NULL;
  bfd *obfd = NULL, *ibfd;
  const char *err;
  struct arg
    {
      bfd *obfd;
      asymbol **isympp;
      int status;
    } arg;
  char **matching;
  char *ofilename = NULL;
  asection *sec;

  ibfd = bfd_openr (output_filename, output_target);
  if (!ibfd)
    {
      err = bfd_errmsg (bfd_get_error ());
      goto loser;
    }

  if (!bfd_check_format_matches (ibfd, bfd_object, &matching))
    {
      err = bfd_errmsg (bfd_get_error ());
      goto loser;
    }

  obfd = cmdline_fopen_temp (output_filename, output_target, "w");
  if (!obfd)
    {
      err = bfd_errmsg (bfd_get_error ());
      goto loser;
    }
  /* To be used after bfd_close ().  */
  ofilename = xstrdup (bfd_get_filename (obfd));

  if (!bfd_set_format (obfd, bfd_object))
    {
      err = bfd_errmsg (bfd_get_error ());
      goto loser;
    }

  /* Copy the start address, flags and architecture of input file to
     output file.  */
  flags = bfd_get_file_flags (ibfd);
  start = bfd_get_start_address (ibfd);
  iarch = bfd_get_arch (ibfd);
  imach = bfd_get_mach (ibfd);
  if (!bfd_set_start_address (obfd, start)
      || !bfd_set_file_flags (obfd, flags)
      || !bfd_set_arch_mach (obfd, iarch, imach))
    {
      err = bfd_errmsg (bfd_get_error ());
      goto loser;
    }

  symsize = bfd_get_symtab_upper_bound (ibfd);
  if (symsize < 0)
    {
      err = bfd_errmsg (bfd_get_error ());
      goto loser;
    }

  isympp = (asymbol **) xmalloc (symsize);
  symcount = bfd_canonicalize_symtab (ibfd, isympp);
  if (symcount < 0)
    {
      err = bfd_errmsg (bfd_get_error ());
      goto loser;
    }

  arg.obfd = obfd;
  arg.isympp = isympp;
  arg.status = 0;

  /* BFD mandates that all output sections be created and sizes set before
     any output is done.  Thus, we traverse all sections multiple times.  */
  bfd_map_over_sections (ibfd, setup_section, &arg);

  if (arg.status)
    {
      err = _("error setting up sections");
      goto loser;
    }

  /* Allow the BFD backend to copy any private data it understands
     from the input section to the output section.  */
  if (! bfd_copy_private_header_data (ibfd, obfd))
    {
      err = _("error copying private header data");
      goto loser;
    }

  /* Create the object-only section.  */
  sec = bfd_make_section_with_flags (obfd,
				     GNU_OBJECT_ONLY_SECTION_NAME,
				     (SEC_HAS_CONTENTS
				      | SEC_READONLY
				      | SEC_DATA
				      | SEC_LINKER_CREATED));
  if (sec == NULL)
    {
      err = _("can't create object-only section");
      goto loser;
    }

  if (! bfd_set_section_size (obfd, sec, size))
    {
      err = _("can't set object-only section size");
      goto loser;
    }

  if (ibfd->object_only_section)
    {
      /* Filter out the object-only section symbol.  */
      long src_count = 0, dst_count = 0;
      asymbol **from, **to;

      osympp = (asymbol **) xmalloc (symcount * sizeof (asymbol *));
      from = isympp;
      to = osympp;
      for (; src_count < symcount; src_count++)
	{
	  asymbol *sym = from[src_count];
	  if (bfd_get_section (sym) != ibfd->object_only_section)
	    to[dst_count++] = sym;
	}
      to[dst_count] = NULL;
      symcount = dst_count;
      bfd_set_symtab (obfd, osympp, symcount);
    }
  else
    bfd_set_symtab (obfd, isympp, symcount);

  /* This has to happen after the symbol table has been set.  */
  bfd_map_over_sections (ibfd, copy_section, &arg);

  if (arg.status)
    {
      err = _("error copying sections");
      goto loser;
    }

  /* Copy the object-only section to the output.  */
  if (! bfd_set_section_contents (obfd, sec, contents, 0, size))
    {
      err = _("error adding object-only section");
      goto loser;
    }

  /* Allow the BFD backend to copy any private data it understands
     from the input BFD to the output BFD.  This is done last to
     permit the routine to look at the filtered symbol table, which is
     important for the ECOFF code at least.  */
  if (! bfd_copy_private_bfd_data (ibfd, obfd))
    {
      err = _("error copying private BFD data");
      goto loser;
    }

  if (!bfd_close (obfd))
    {
      unlink (ofilename);
      einfo (_("%P%F: failed to finish output with object-only section\n"));
    }

  /* Must be freed after bfd_close ().  */
  free (isympp);
  if (osympp)
    free (osympp);

  if (rename (ofilename, output_filename))
    {
      unlink (ofilename);
      einfo (_("%P%F: failed to rename output with object-only section\n"));
    }

  free (ofilename);
  return;

loser:
  if (isympp)
    free (isympp);
  if (osympp)
    free (osympp);
  if (obfd)
    bfd_close (obfd);
  if (ofilename)
    unlink (ofilename);
  einfo (_("%P%F: failed to add object-only section: %s\n"), err);
}

/* Emit the final output with object-only section.  */

void
cmdline_emit_object_only_section (void)
{
  const char *saved_output_filename = output_filename;
  int fd;
  size_t size, off;
  bfd_byte *contents;
  struct stat st;

  /* Get a temporary object-only file.  */
  output_filename = make_temp_file (".obj-only.o");

  had_output_filename = FALSE;
  link_info.input_bfds = NULL;
  link_info.input_bfds_tail = &link_info.input_bfds;

  lang_init (TRUE);
  ldexp_init (TRUE);

  ld_parse_linker_script ();

  /* Set up the object-only output. */
  lang_final ();

  /* Open the object-only file for output.  */
  lang_for_each_statement (ldlang_open_output);

  ldemul_create_output_section_statements ();

  if (!bfd_section_already_linked_table_init ())
    einfo (_("%P%F: Failed to create hash table\n"));

  /* Call cmdline_on_object_only_archive_list_p to check which member
     should be loaded.  */
  input_flags.whole_archive = TRUE;

  /* Set it to avoid adding more to cmdline lists.  */
  link_info.emitting_gnu_object_only = TRUE;

  /* Get object-only input files.  */
  cmdline_get_object_only_input_files ();

  /* Open object-only input files.  */
  open_input_bfds (statement_list.head, FALSE);

  ldemul_after_open ();

  bfd_section_already_linked_table_free ();

  /* Make sure that we're not mixing architectures.  We call this
     after all the input files have been opened, but before we do any
     other processing, so that any operations merge_private_bfd_data
     does on the output file will be known during the rest of the
     link.  */
  lang_check ();

  /* Size up the common data.  */
  lang_common ();

  /* Update wild statements.  */
  update_wild_statements (statement_list.head);

  /* Run through the contours of the script and attach input sections
     to the correct output sections.  */
  map_input_to_output_sections (statement_list.head, NULL, NULL);

  /* Find any sections not attached explicitly and handle them.  */
  lang_place_orphans ();

  /* Do anything special before sizing sections.  This is where ELF
     and other back-ends size dynamic sections.  */
  ldemul_before_allocation ();

  /* Size up the sections.  */
  lang_size_sections (NULL, ! RELAXATION_ENABLED);

  /* See if anything special should be done now we know how big
     everything is.  This is where relaxation is done.  */
  ldemul_after_allocation ();

  ldemul_finish ();

  /* Make sure that the section addresses make sense.  */
  if (command_line.check_section_addresses)
    lang_check_section_addresses ();

  lang_end ();

  ldwrite ();

  ldexp_finish (TRUE);
  lang_finish ();

  if (! bfd_close (link_info.output_bfd))
    einfo (_("%P%F:%s: final close failed on object-only output: %E\n"),
	   output_filename);

  /* Read in the object-only file.  */
  fd = open (output_filename, O_RDONLY | O_BINARY);
  if (fd < 0)
    {
      bfd_set_error (bfd_error_system_call);
      einfo (_("%P%F:%s: cannot open object-only output: %E"),
	     output_filename);
    }

  /* Get the object-only file size.  */
  if (fstat (fd, &st) != 0)
    {
      bfd_set_error (bfd_error_system_call);
      einfo (_("%P%F:%s: cannot stat object-only output: %E"),
	     output_filename);
    }

  size = st.st_size;
  off = 0;
  contents = (bfd_byte *) xmalloc (size);
  while (off != size)
    {
      ssize_t got;

      got = read (fd, contents + off, size - off);
      if (got < 0)
	{
	  bfd_set_error (bfd_error_system_call);
	  einfo (_("%P%F:%s: read failed on object-only output: %E"),
		 output_filename);
	}

      off += got;
    }

  close (fd);

  /* Remove the temporary object-only file.  */
  unlink (output_filename);

  output_filename = saved_output_filename;

  cmdline_add_object_only_section (contents, size);

  free (contents);
}

/* Extract the object-only section.  */

static const char *
cmdline_extract_object_only_section (bfd *abfd)
{
  const char *name = bfd_extract_object_only_section (abfd);

  if (name == NULL)
    einfo (_("%P%F: cannot extract object-only section from %B: %E"),
	   abfd);

  /* It should be removed after it is done.  */
  cmdline_list_append (&cmdline_temp_object_only_list,
		       cmdline_is_file_enum, (void *) name);

  return name;
}

/* Check and handle the object-only section.   */

void
cmdline_check_object_only_section (bfd *abfd, bfd_boolean lto)
{
  const char *filename;

  if (link_info.emitting_gnu_object_only
      || abfd->format != bfd_object)
    return;

  if (lto)
    {
      /* For LTO link, we only need to extract object-only section
	 from the mixed object, add it to input, and put it on LTO
	 claimed output.  */
      switch (abfd->lto_type)
	{
	default:
	  abort ();
	case lto_mixed_object:
	  filename = cmdline_extract_object_only_section (abfd);
	  lang_add_input_file (filename,
			       lang_input_file_is_file_enum, NULL);
	  break;
	case lto_non_ir_object:
	case lto_ir_object:
	  break;
	}
    }
  else if (bfd_link_relocatable (&link_info))
    {
      /* For non-LTO relocatable link, we need to append non-IR object
	 file and the object file in object-only section to the object
	 only list.  */
      switch (abfd->lto_type)
	{
	default:
	  abort ();
	case lto_mixed_object:
	  filename = cmdline_extract_object_only_section (abfd);
	  cmdline_object_only_list_append (cmdline_is_file_enum,
					  (void *) filename);
	  break;
	case lto_non_ir_object:
	  cmdline_object_only_list_append (cmdline_is_bfd_enum, abfd);
	  break;
	case lto_ir_object:
	  break;
	}
    }
}

/* Remove temporary object-only files.  */

void
cmdline_remove_object_only_files (void)
{
  cmdline_union_type *c;

#ifdef ENABLE_PLUGINS
  if (plugin_save_temps)
    return;
#endif

  c = cmdline_temp_object_only_list.head;
  for (; c != NULL; c = c->header.next)
    switch (c->header.type)
      {
      default:
	abort ();
      case cmdline_is_file_enum:
	unlink (c->file.filename);
	break;
      }
}<|MERGE_RESOLUTION|>--- conflicted
+++ resolved
@@ -78,13 +78,10 @@
 static lang_statement_list_type **stat_save_ptr = &stat_save[0];
 static struct unique_sections *unique_section_list;
 static struct asneeded_minfo *asneeded_list_head;
-<<<<<<< HEAD
+static unsigned int opb_shift = 0;
 static cmdline_list_type cmdline_object_only_file_list;
 static cmdline_list_type cmdline_object_only_archive_list;
 static cmdline_list_type cmdline_temp_object_only_list;
-=======
-static unsigned int opb_shift = 0;
->>>>>>> 6f03b8b2
 
 /* Forward declarations.  */
 static void exp_init_os (etree_type *);
@@ -8533,7 +8530,7 @@
   bfd *archive, *obfd, *oarchive;
   ufile_ptr origin = abfd->origin;
 
-  archive = bfd_my_archive (abfd);
+  archive = abfd->my_archive;
   for (c = cmdline_object_only_archive_list.head; c != NULL; c = next)
     {
       if (c->header.type != cmdline_is_bfd_enum)
@@ -8541,7 +8538,7 @@
 
       next = c->header.next;
       obfd = c->abfd.abfd;
-      oarchive = bfd_my_archive (obfd);
+      oarchive = obfd->my_archive;
 
       /* The list is grouped by archive file name and sorted by member
 	 origin.  */
@@ -8578,7 +8575,7 @@
       abort ();
     case cmdline_is_bfd_enum:
       abfd = (bfd *) data;
-      archive = bfd_my_archive (abfd);
+      archive = abfd->my_archive;
       if (archive)
 	break;
     case cmdline_is_file_enum:
@@ -8611,7 +8608,7 @@
       next = c->header.next;
 
       obfd = c->abfd.abfd;
-      oarchive = bfd_my_archive (obfd);
+      oarchive = obfd->my_archive;
 
       if (strcmp (archive->filename, oarchive->filename) == 0)
 	{
@@ -8644,7 +8641,7 @@
 		  break;
 		}
 
-	      narchive = bfd_my_archive (nbfd);
+	      narchive = nbfd->my_archive;
 	      if (strcmp (archive->filename, narchive->filename) != 0)
 		{
 		  /* Insert it befor NEXT.  */
@@ -8701,7 +8698,7 @@
 	break;
       case cmdline_is_bfd_enum:
 	abfd = c->abfd.abfd;
-	if (bfd_my_archive (abfd))
+	if (abfd->my_archive)
 	  abort ();
 	lang_add_input_file (abfd->filename,
 			     lang_input_file_is_file_enum, NULL);
@@ -8717,7 +8714,7 @@
       next = c->header.next;
 
       abfd = c->abfd.abfd;
-      archive = bfd_my_archive (abfd);
+      archive = abfd->my_archive;
 
       /* Add the first archive of the archive member group.  */
       lang_add_input_file (archive->filename,
@@ -8736,7 +8733,7 @@
 	  if (!next)
 	    break;
 	  nbfd = next->abfd.abfd;
-	  narchive = bfd_my_archive (nbfd);
+	  narchive = nbfd->my_archive;
 	}
       while (strcmp (archive->filename, narchive->filename) == 0);
     }
